--- conflicted
+++ resolved
@@ -126,7 +126,6 @@
     };
     analytics: {
       meetingsByStatus: { name: string; value: number }[];
-<<<<<<< HEAD
       meetingsOverTime: Array<{
         name: string;
         SET: number;
@@ -148,11 +147,6 @@
         date: string;
         status: string;
       }>;
-=======
-      meetingsOverTime: Array<{ name: string; SET: number; IN_PROGRESS: number; DONE: number; DECLINED: number }>;
-      topManagers: Array<{ name: string; SET: number; IN_PROGRESS: number; DONE: number; DECLINED: number }>;
-      recentMeetings: Array<{ id: number; respondentName: string; companyName: string | null; date: Date; status: string }>;
->>>>>>> a13f250c
     };
   }>;
 
@@ -1486,16 +1480,10 @@
     if (researcherFilter && researcherFilter !== "ALL") {
       conditions.push(eq(researches.researcher, researcherFilter));
     }
-<<<<<<< HEAD
 
     // Base query for meetings with research joins
     const meetingsQuery = db
       .select({
-=======
-    
-    if (conditions.length > 0) {
-      meetingsQuery = db.select({
->>>>>>> a13f250c
         meeting_id: meetings.id,
         respondentName: meetings.respondentName,
         companyName: meetings.companyName,
@@ -1507,22 +1495,10 @@
         research_team: researches.team,
         research_researcher: researches.researcher,
         research_name: researches.name,
-<<<<<<< HEAD
       })
       .from(meetings)
       .leftJoin(researches, eq(meetings.researchId, researches.id))
       .where(and(...conditions));
-
-=======
-      }).from(meetings)
-        .leftJoin(researches, eq(meetings.researchId, researches.id))
-        .where(and(
-          sql`${meetings.date} >= ${startOfYear.toISOString()} AND ${meetings.date} <= ${endOfYear.toISOString()}`,
-          ...conditions
-        ));
-    }
-    
->>>>>>> a13f250c
     const meetingsData = await meetingsQuery;
 
     // Get filter options
@@ -1629,10 +1605,6 @@
           if (status in managerMeetings[manager]) {
             managerMeetings[manager][status]++;
           }
-<<<<<<< HEAD
-=======
-          (managerMeetings[manager] as any)[meeting.status]++;
->>>>>>> a13f250c
         }
       });
     });

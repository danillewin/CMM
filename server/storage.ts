--- conflicted
+++ resolved
@@ -612,7 +612,6 @@
           relationship_manager = $8,
           recruiter = $9,
           date = $10,
-<<<<<<< HEAD
           time = $11,
           meeting_link = $12,
           research_id = $13,
@@ -620,16 +619,9 @@
           notes = $15,
           full_text = $16,
           has_gift = $17
-=======
-          research_id = $11,
-          status = $12,
-          notes = $13,
-          full_text = $14,
-          has_gift = $15,
-          summarization_status = $16,
-          summarization_result = $17
->>>>>>> 5e44b2ba
-        WHERE id = $18
+          summarization_status = $18,
+          summarization_result = $19
+        WHERE id = $20
         RETURNING *
       `;
 

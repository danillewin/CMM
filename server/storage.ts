import {
  meetings,
  researches,
  positions,
  teams,
  jtbds,
  researchJtbds,
  meetingJtbds,
  meetingAttachments,
  customFilters,
  type Meeting,
  type InsertMeeting,
  type Research,
  type InsertResearch,
  type Position,
  type InsertPosition,
  type Team,
  type InsertTeam,
  type Jtbd,
  type InsertJtbd,
  type ResearchJtbd,
  type MeetingJtbd,
  type MeetingAttachment,
  type InsertMeetingAttachment,
  type UpdateMeetingAttachment,
  type CustomFilter,
  type InsertCustomFilter,
  type PaginatedResponse,
  type PaginationParams,
  type MeetingTableItem,
  type ResearchTableItem,
} from "@shared/schema";
import { db, pool } from "./db";
import { eq, and, sql, or, isNotNull } from "drizzle-orm";
import { kafkaService } from "./kafka-service";

export interface IStorage {
  getMeetings(): Promise<Meeting[]>;
  getMeetingsByResearch(researchId: number): Promise<Meeting[]>;
  getMeetingsPaginated(
    params: PaginationParams,
  ): Promise<PaginatedResponse<MeetingTableItem>>;
  getMeeting(id: number): Promise<Meeting | undefined>;
  createMeeting(meeting: InsertMeeting): Promise<Meeting>;
  updateMeeting(
    id: number,
    meeting: InsertMeeting,
  ): Promise<Meeting | undefined>;
  deleteMeeting(id: number): Promise<boolean>;

  getResearches(): Promise<Research[]>;
  getResearchesPaginated(
    params: PaginationParams,
  ): Promise<PaginatedResponse<ResearchTableItem>>;
  getResearch(id: number): Promise<Research | undefined>;
  createResearch(research: InsertResearch): Promise<Research>;
  updateResearch(
    id: number,
    research: InsertResearch,
  ): Promise<Research | undefined>;
  deleteResearch(id: number): Promise<boolean>;

  getPositions(): Promise<Position[]>;
  createPosition(position: InsertPosition): Promise<Position>;
  deletePosition(id: number): Promise<boolean>;

  getTeams(): Promise<Team[]>;
  createTeam(team: InsertTeam): Promise<Team>;
  deleteTeam(id: number): Promise<boolean>;

  // JTBD methods
  getJtbds(): Promise<Jtbd[]>;
  getJtbd(id: number): Promise<Jtbd | undefined>;
  createJtbd(jtbd: InsertJtbd): Promise<Jtbd>;
  updateJtbd(id: number, jtbd: InsertJtbd): Promise<Jtbd | undefined>;
  deleteJtbd(id: number): Promise<boolean>;

  // Relations for JTBD
  getJtbdsByResearch(researchId: number): Promise<Jtbd[]>;
  getJtbdsByMeeting(meetingId: number): Promise<Jtbd[]>;

  // Add/remove JTBD connections
  addJtbdToResearch(researchId: number, jtbdId: number): Promise<void>;
  removeJtbdFromResearch(researchId: number, jtbdId: number): Promise<void>;
  addJtbdToMeeting(meetingId: number, jtbdId: number): Promise<void>;
  removeJtbdFromMeeting(meetingId: number, jtbdId: number): Promise<void>;

  // Meeting attachments methods
  getMeetingAttachments(meetingId: number): Promise<MeetingAttachment[]>;
  getMeetingAttachment(id: number): Promise<MeetingAttachment | undefined>;
  createMeetingAttachment(
    attachment: InsertMeetingAttachment,
  ): Promise<MeetingAttachment>;
  updateMeetingAttachment(
    id: number,
    attachment: UpdateMeetingAttachment,
  ): Promise<MeetingAttachment | undefined>;
  deleteMeetingAttachment(id: number): Promise<boolean>;

  // Custom filters methods
  getCustomFilters(
    pageType?: string,
    createdBy?: string,
  ): Promise<CustomFilter[]>;
  getCustomFilter(id: number): Promise<CustomFilter | undefined>;
  createCustomFilter(filter: InsertCustomFilter): Promise<CustomFilter>;
  updateCustomFilter(
    id: number,
    filter: Partial<InsertCustomFilter>,
  ): Promise<CustomFilter | undefined>;
  deleteCustomFilter(id: number): Promise<boolean>;

  // Dashboard and analytics methods
  getDashboardData(filters: {
    year: number;
    researchFilter?: number;
    teamFilter?: string;
    managerFilter?: string;
    researcherFilter?: string;
  }): Promise<{
    year: number;
    filters: {
      teams: string[];
      managers: string[];
      researchers: string[];
      researches: { id: number; name: string }[];
    };
    analytics: {
      meetingsByStatus: { name: string; value: number }[];
      meetingsOverTime: Array<{
        name: string;
        SET: number;
        IN_PROGRESS: number;
        DONE: number;
        DECLINED: number;
      }>;
      topManagers: Array<{
        name: string;
        SET: number;
        IN_PROGRESS: number;
        DONE: number;
        DECLINED: number;
      }>;
      recentMeetings: Array<{
        id: number;
        respondentName: string;
        companyName: string;
        date: string;
        status: string;
      }>;
    };
  }>;

  // Roadmap specific methods
  getRoadmapResearches(year: number): Promise<Research[]>;

  // Calendar specific methods for optimized calendar queries
  getCalendarMeetings(startDate: Date, endDate: Date): Promise<any[]>;
  getCalendarResearches(startDate: Date, endDate: Date): Promise<any[]>;

  // Filter data methods for search multiselect
  getResearchesForFilter(
    search: string,
    limit: number,
    offset: number,
  ): Promise<{
    data: Array<{ id: number; name: string }>;
    hasMore: boolean;
    total: number;
  }>;
  getManagersForFilter(
    search: string,
    limit: number,
    offset: number,
  ): Promise<{
    data: Array<{ name: string }>;
    hasMore: boolean;
    total: number;
  }>;
  getRecruitersForFilter(
    search: string,
    limit: number,
    offset: number,
  ): Promise<{
    data: Array<{ name: string }>;
    hasMore: boolean;
    total: number;
  }>;
  getResearchersForFilter(
    search: string,
    limit: number,
    offset: number,
  ): Promise<{
    data: Array<{ name: string }>;
    hasMore: boolean;
    total: number;
  }>;
  getPositionsForFilter(
    search: string,
    limit: number,
    offset: number,
  ): Promise<{
    data: Array<{ name: string }>;
    hasMore: boolean;
    total: number;
  }>;
  getTeamsForFilter(
    search: string,
    limit: number,
    offset: number,
  ): Promise<{
    data: Array<{ name: string }>;
    hasMore: boolean;
    total: number;
  }>;
}

export class DatabaseStorage implements IStorage {
  async getMeetings(): Promise<Meeting[]> {
    return db.select().from(meetings);
  }

  async getMeetingsByResearch(researchId: number): Promise<Meeting[]> {
    return db.select().from(meetings).where(eq(meetings.researchId, researchId));
  }

  async getMeetingsPaginated(
    params: PaginationParams,
  ): Promise<PaginatedResponse<MeetingTableItem>> {
    const {
      page = 1,
      limit = 20,
      sortBy = "date",
      sortDir = "desc",
      researchId,
      search,
      status,
      manager,
      recruiter,
      researcher,
      position,
      gift,
      researchIds,
      managers,
      recruiters,
      researchers,
      positions,
    } = params;
    const offset = (page - 1) * limit;

    // Map frontend field names to database column names
    const fieldMapping: { [key: string]: string } = {
      date: "date",
      respondentName: "respondent_name",
      respondentPosition: "respondent_position",
      companyName: "company_name",
      researcher: "researcher",
      relationshipManager: "relationship_manager",
      salesPerson: "recruiter",
      status: "status",
      cnum: "cnum",
    };

    const dbColumn = fieldMapping[sortBy] || "date";
    const direction = sortDir.toUpperCase() === "ASC" ? "ASC" : "DESC";

    // Build WHERE clause and parameters dynamically
    const whereConditions: string[] = [];
    let paramIndex = 1;
    const queryParams: any[] = [];
    const countParams: any[] = [];

    // Add search filter - match multiple fields like client-side logic
    if (search && search.trim()) {
      const searchPattern = `%${search.trim().toLowerCase()}%`;
      whereConditions.push(`(
        LOWER(m.respondent_name) LIKE $${paramIndex} OR 
        LOWER(m.cnum) LIKE $${paramIndex} OR
        LOWER(m.company_name) LIKE $${paramIndex} OR
        LOWER(m.respondent_position) LIKE $${paramIndex} OR
        LOWER(m.relationship_manager) LIKE $${paramIndex} OR
        LOWER(m.recruiter) LIKE $${paramIndex} OR
        LOWER(m.researcher) LIKE $${paramIndex} OR
        LOWER(m.status) LIKE $${paramIndex} OR
        LOWER(r.name) LIKE $${paramIndex} OR
        TO_CHAR(m.date, 'YYYY-MM-DD') LIKE $${paramIndex}
      )`);
      queryParams.push(searchPattern);
      countParams.push(searchPattern);
      paramIndex++;
    }

    // Add individual filters
    if (status && status !== "ALL") {
      whereConditions.push(`m.status = $${paramIndex}`);
      queryParams.push(status);
      countParams.push(status);
      paramIndex++;
    }

    if (researchId) {
      whereConditions.push(`m.research_id = $${paramIndex}`);
      queryParams.push(researchId);
      countParams.push(researchId);
      paramIndex++;
    }

    // Handle array-based filters (for multiselect components)
    if (researchIds && researchIds.trim()) {
      const ids = researchIds
        .split(",")
        .map((id) => parseInt(id.trim()))
        .filter((id) => !isNaN(id));
      if (ids.length > 0) {
        const placeholders = ids.map(() => `$${paramIndex++}`).join(",");
        whereConditions.push(`m.research_id IN (${placeholders})`);
        queryParams.push(...ids);
        countParams.push(...ids);
      }
    }

    if (managers && managers.trim()) {
      const managerList = managers
        .split(",")
        .map((m) => m.trim())
        .filter((m) => m);
      if (managerList.length > 0) {
        const placeholders = managerList
          .map(() => `$${paramIndex++}`)
          .join(",");
        whereConditions.push(`m.relationship_manager IN (${placeholders})`);
        queryParams.push(...managerList);
        countParams.push(...managerList);
      }
    }

    if (recruiters && recruiters.trim()) {
      const recruiterList = recruiters
        .split(",")
        .map((r) => r.trim())
        .filter((r) => r);
      if (recruiterList.length > 0) {
        const placeholders = recruiterList
          .map(() => `$${paramIndex++}`)
          .join(",");
        whereConditions.push(`m.recruiter IN (${placeholders})`);
        queryParams.push(...recruiterList);
        countParams.push(...recruiterList);
      }
    }

    if (researchers && researchers.trim()) {
      const researcherList = researchers
        .split(",")
        .map((r) => r.trim())
        .filter((r) => r);
      if (researcherList.length > 0) {
        const placeholders = researcherList
          .map(() => `$${paramIndex++}`)
          .join(",");
        whereConditions.push(`m.researcher IN (${placeholders})`);
        queryParams.push(...researcherList);
        countParams.push(...researcherList);
      }
    }

    if (positions && positions.trim()) {
      const positionList = positions
        .split(",")
        .map((p) => p.trim())
        .filter((p) => p);
      if (positionList.length > 0) {
        const placeholders = positionList
          .map(() => `$${paramIndex++}`)
          .join(",");
        whereConditions.push(`m.respondent_position IN (${placeholders})`);
        queryParams.push(...positionList);
        countParams.push(...positionList);
      }
    }

    // Keep single-value filters for backward compatibility
    if (manager && manager !== "ALL") {
      whereConditions.push(`m.relationship_manager = $${paramIndex}`);
      queryParams.push(manager);
      countParams.push(manager);
      paramIndex++;
    }

    if (recruiter && recruiter !== "ALL") {
      whereConditions.push(`m.recruiter = $${paramIndex}`);
      queryParams.push(recruiter);
      countParams.push(recruiter);
      paramIndex++;
    }

    if (researcher && researcher !== "ALL") {
      whereConditions.push(`m.researcher = $${paramIndex}`);
      queryParams.push(researcher);
      countParams.push(researcher);
      paramIndex++;
    }

    if (position && position !== "ALL") {
      whereConditions.push(`m.respondent_position = $${paramIndex}`);
      queryParams.push(position);
      countParams.push(position);
      paramIndex++;
    }

    if (gift && gift !== "ALL") {
      whereConditions.push(`m.has_gift = $${paramIndex}`);
      queryParams.push(gift);
      countParams.push(gift);
      paramIndex++;
    }

    const whereClause =
      whereConditions.length > 0
        ? `WHERE ${whereConditions.join(" AND ")}`
        : "";

    // Add LIMIT and OFFSET parameters
    queryParams.push(limit + 1, offset);

    // Query for only essential fields for table display with research info via JOIN
    const query = `
      SELECT 
        m.id, m.respondent_name, m.respondent_position, m.company_name, m.researcher,
        m.relationship_manager, m.recruiter as sales_person, m.date, m.status, m.research_id,
        m.cnum, r.name as research_name
      FROM meetings m
      LEFT JOIN researches r ON m.research_id = r.id
      ${whereClause}
      ORDER BY m.${dbColumn} ${direction}
      LIMIT $${paramIndex} OFFSET $${paramIndex + 1}
    `;

    // Count total for hasMore calculation with same filtering
    const countQuery = `SELECT COUNT(*) as total FROM meetings m LEFT JOIN researches r ON m.research_id = r.id ${whereClause}`;

    const [dataResult, countResult] = await Promise.all([
      pool.query(query, queryParams), // Fetch one extra to check if more exists
      pool.query(countQuery, countParams),
    ]);

    const meetings = dataResult.rows;
    const total = parseInt(countResult.rows[0].total);
    const hasMore = meetings.length > limit;

    // Remove the extra item if it exists
    if (hasMore) {
      meetings.pop();
    }

    // Map database fields to match MeetingTableItem type (including research name from JOIN)
    const mappedMeetings: MeetingTableItem[] = meetings.map((row) => ({
      id: row.id,
      respondentName: row.respondent_name,
      respondentPosition: row.respondent_position,
      companyName: row.company_name,
      researcher: row.researcher,
      relationshipManager: row.relationship_manager,
      salesPerson: row.sales_person,
      date: row.date,
      status: row.status,
      researchId: row.research_id,
      cnum: row.cnum,
      researchName: row.research_name,
    }));

    return {
      data: mappedMeetings,
      hasMore,
      total,
    };
  }

  async getMeeting(id: number): Promise<Meeting | undefined> {
    // Get meeting with research information via JOIN
    const query = `
      SELECT 
        m.*, r.name as research_name
      FROM meetings m
      LEFT JOIN researches r ON m.research_id = r.id
      WHERE m.id = $1
    `;

    const result = await pool.query(query, [id]);
    if (result.rows.length === 0) return undefined;

    const row = result.rows[0];

    // Map database fields to Meeting type
    return {
      id: row.id,
      respondentName: row.respondent_name,
      respondentPosition: row.respondent_position,
      cnum: row.cnum,
      gcc: row.gcc,
      companyName: row.company_name,
      email: row.email,
      researcher: row.researcher,
      relationshipManager: row.relationship_manager,
      salesPerson: row.recruiter,
      date: row.date,
      researchId: row.research_id,
      status: row.status,
      notes: row.notes,
      fullText: row.full_text,
      hasGift: row.has_gift,
      summarizationStatus: row.summarization_status,
      summarizationResult: row.summarization_result,
      // Include research name from JOIN
      researchName: row.research_name,
    };
  }

  async createMeeting(meeting: InsertMeeting): Promise<Meeting> {
    try {
      // The DB requires a 'manager' field - we need to add it directly with SQL
      const { relationshipManager } = meeting;

      // Use SQL directly to insert meeting
      const query = `
        INSERT INTO meetings (
          respondent_name, respondent_position, cnum, 
          gcc, company_name, email, researcher, 
          relationship_manager, recruiter, date,
          research_id, status, notes, full_text, has_gift
        ) VALUES (
          $1, $2, $3, 
          $4, $5, $6, $7, 
          $8, $9, $10,
          $11, $12, $13, $14, $15
        ) RETURNING *
      `;

      const values = [
        meeting.respondentName,
        meeting.respondentPosition,
        meeting.cnum,
        meeting.gcc || null,
        meeting.companyName || null,
        meeting.email || null,
        meeting.researcher || null,
        meeting.relationshipManager,
        meeting.salesPerson,
        meeting.date,
        meeting.researchId,
        meeting.status,
        meeting.notes || null,
        meeting.fullText || null,
        meeting.hasGift || "no", // Gift indicator field
      ];

      const result = await pool.query(query, values);
      const row = result.rows[0];
      
      // Map database fields to Meeting type
      return {
        id: row.id,
        respondentName: row.respondent_name,
        respondentPosition: row.respondent_position,
        cnum: row.cnum,
        gcc: row.gcc,
        companyName: row.company_name,
        email: row.email,
        researcher: row.researcher,
        relationshipManager: row.relationship_manager,
        salesPerson: row.recruiter,
        date: row.date,
        researchId: row.research_id,
        status: row.status,
        notes: row.notes,
        fullText: row.full_text,
        hasGift: row.has_gift,
        summarizationStatus: row.summarization_status,
        summarizationResult: row.summarization_result,
      };
    } catch (error) {
      console.error("Error in createMeeting:", error);
      throw error;
    }
  }

  async updateMeeting(
    id: number,
    meeting: InsertMeeting,
  ): Promise<Meeting | undefined> {
    try {
      // Get the original meeting to check if status is changing to "Done"
      const originalMeeting = await this.getMeeting(id);

      // The DB requires a 'manager' field - we need to update it directly with SQL
      const { relationshipManager } = meeting;

      // Use SQL directly to update meeting
      const query = `
        UPDATE meetings SET
          respondent_name = $1,
          respondent_position = $2,
          cnum = $3,
          gcc = $4,
          company_name = $5,
          email = $6,
          researcher = $7,
          relationship_manager = $8,
          recruiter = $9,
          date = $10,
<<<<<<< HEAD
          research_id = $11,
          status = $12,
          notes = $13,
          full_text = $14,
          has_gift = $15,
          summarization_status = $16,
          summarization_result = $17
        WHERE id = $18
=======
          time = $11,
          meeting_link = $12,
          research_id = $13,
          status = $14,
          notes = $15,
          full_text = $16,
          has_gift = $17,
          summarization_status = $18,
          summarization_result = $19
        WHERE id = $20
>>>>>>> cb15ee9d
        RETURNING *
      `;

      const values = [
        meeting.respondentName,
        meeting.respondentPosition,
        meeting.cnum,
        meeting.gcc || null,
        meeting.companyName || null,
        meeting.email || null,
        meeting.researcher || null,
        meeting.relationshipManager,
        meeting.salesPerson,
        meeting.date,
        meeting.researchId,
        meeting.status,
        meeting.notes || null,
        meeting.fullText || null,
        meeting.hasGift || "no", // Gift indicator field
        (meeting as any).summarizationStatus || null,
        (meeting as any).summarizationResult || null,
        id,
      ];

      const result = await pool.query(query, values);

      if (result.rows.length === 0) {
        return undefined;
      }

      const row = result.rows[0];
      
      // Map database fields to Meeting type
      const updatedMeeting = {
        id: row.id,
        respondentName: row.respondent_name,
        respondentPosition: row.respondent_position,
        cnum: row.cnum,
        gcc: row.gcc,
        companyName: row.company_name,
        email: row.email,
        researcher: row.researcher,
        relationshipManager: row.relationship_manager,
        salesPerson: row.recruiter,
        date: row.date,
        researchId: row.research_id,
        status: row.status,
        notes: row.notes,
        fullText: row.full_text,
        hasGift: row.has_gift,
        summarizationStatus: row.summarization_status,
        summarizationResult: row.summarization_result,
      };

      // Check if meeting reached "Done" status and send to Kafka
      const isNowDone = updatedMeeting.status === "Done";
      const wasAlreadyDone = originalMeeting?.status === "Done";

      if (isNowDone) {
        const isUpdate = wasAlreadyDone; // If it was already done, this is an update
        await kafkaService.sendCompletedMeeting(updatedMeeting, isUpdate);
      }

      return updatedMeeting;
    } catch (error) {
      console.error("Error in updateMeeting:", error);
      throw error;
    }
  }

  async deleteMeeting(id: number): Promise<boolean> {
    const [deletedMeeting] = await db
      .delete(meetings)
      .where(eq(meetings.id, id))
      .returning();
    return !!deletedMeeting;
  }

  async getResearches(): Promise<Research[]> {
    return db.select().from(researches);
  }

  async getResearchesPaginated(
    params: PaginationParams,
  ): Promise<PaginatedResponse<ResearchTableItem>> {
    const {
      page = 1,
      limit = 20,
      sortBy = "dateStart",
      sortDir = "desc",
      search,
      status,
      teams,
      researchResearchers,
      researchType,
      products,
    } = params;
    const offset = (page - 1) * limit;

    // Map frontend field names to database column names
    const fieldMapping: { [key: string]: string } = {
      name: "name",
      team: "team",
      researcher: "researcher",
      dateStart: "date_start",
      dateEnd: "date_end",
      status: "status",
      researchType: "research_type",
    };

    const dbColumn = fieldMapping[sortBy] || "date_start";
    const direction = sortDir.toUpperCase() === "ASC" ? "ASC" : "DESC";

    // Build WHERE clause and parameters dynamically
    const whereConditions: string[] = [];
    let paramIndex = 1;
    const queryParams: any[] = [];
    const countParams: any[] = [];

    // Add search filter - match multiple fields
    if (search && search.trim()) {
      const searchPattern = `%${search.trim()}%`;
      whereConditions.push(
        `(name ILIKE $${paramIndex} OR team ILIKE $${paramIndex} OR researcher ILIKE $${paramIndex} OR description ILIKE $${paramIndex})`,
      );
      queryParams.push(searchPattern);
      countParams.push(searchPattern);
      paramIndex++;
    }

    // Add status filter - support multiple statuses separated by comma
    if (status && status !== "ALL") {
      const statusList = status
        .split(",")
        .map((s: string) => s.trim())
        .filter((s: string) => s);
      if (statusList.length > 0) {
        if (statusList.length === 1) {
          // Single status filter
          whereConditions.push(`status = $${paramIndex}`);
          queryParams.push(statusList[0]);
          countParams.push(statusList[0]);
          paramIndex++;
        } else {
          // Multiple status filter
          const placeholders = statusList
            .map(() => `$${paramIndex++}`)
            .join(",");
          whereConditions.push(`status IN (${placeholders})`);
          queryParams.push(...statusList);
          countParams.push(...statusList);
        }
      }
    }

    // Handle array filter for teams
    if (teams && teams.trim()) {
      const teamList = teams
        .split(",")
        .map((t: string) => t.trim())
        .filter((t: string) => t);
      if (teamList.length > 0) {
        const placeholders = teamList.map(() => `$${paramIndex++}`).join(",");
        whereConditions.push(`team IN (${placeholders})`);
        queryParams.push(...teamList);
        countParams.push(...teamList);
      }
    }

    // Handle array filter for researchers
    if (researchResearchers && researchResearchers.trim()) {
      const researcherList = researchResearchers
        .split(",")
        .map((r: string) => r.trim())
        .filter((r: string) => r);
      if (researcherList.length > 0) {
        const placeholders = researcherList
          .map(() => `$${paramIndex++}`)
          .join(",");
        whereConditions.push(`researcher IN (${placeholders})`);
        queryParams.push(...researcherList);
        countParams.push(...researcherList);
      }
    }

    if (researchType && researchType !== "ALL") {
      whereConditions.push(`research_type = $${paramIndex}`);
      queryParams.push(researchType);
      countParams.push(researchType);
      paramIndex++;
    }

    // Handle array filter for products
    if (products && products.length > 0) {
      whereConditions.push(`products && $${paramIndex}`);
      queryParams.push(products);
      countParams.push(products);
      paramIndex++;
    }

    const whereClause =
      whereConditions.length > 0
        ? `WHERE ${whereConditions.join(" AND ")}`
        : "";

    // Add LIMIT and OFFSET parameters
    queryParams.push(limit + 1, offset);

    // Query for lightweight table data only
    const query = `
      SELECT 
        id, name, team, researcher, date_start, date_end, status,
        color, research_type, products, description
      FROM researches 
      ${whereClause}
      ORDER BY ${dbColumn} ${direction}
      LIMIT $${paramIndex} OFFSET $${paramIndex + 1}
    `;

    // Count total for hasMore calculation
    const countQuery = `SELECT COUNT(*) as total FROM researches ${whereClause}`;

    const [dataResult, countResult] = await Promise.all([
      pool.query(query, queryParams), // Fetch one extra to check if more exists
      pool.query(countQuery, countParams),
    ]);

    const researches = dataResult.rows;
    const total = parseInt(countResult.rows[0].total);
    const hasMore = researches.length > limit;

    // Remove the extra item if it exists
    if (hasMore) {
      researches.pop();
    }

    // Map database fields to match ResearchTableItem type
    const mappedResearches: ResearchTableItem[] = researches.map((row) => ({
      id: row.id,
      name: row.name,
      team: row.team,
      researcher: row.researcher,
      dateStart: row.date_start,
      dateEnd: row.date_end,
      status: row.status,
      color: row.color,
      researchType: row.research_type,
      products: row.products,
      description: row.description,
    }));

    return {
      data: mappedResearches,
      hasMore,
      total,
    };
  }

  async getResearch(id: number): Promise<Research | undefined> {
    const [research] = await db
      .select()
      .from(researches)
      .where(eq(researches.id, id));
    return research;
  }

  async createResearch(research: InsertResearch): Promise<Research> {
    const [newResearch] = await db
      .insert(researches)
      .values(research)
      .returning();
    return newResearch;
  }

  async updateResearch(
    id: number,
    research: InsertResearch,
  ): Promise<Research | undefined> {
    // Get the original research to check if status is changing to "Done"
    const originalResearch = await this.getResearch(id);

    const [updatedResearch] = await db
      .update(researches)
      .set(research)
      .where(eq(researches.id, id))
      .returning();

    if (updatedResearch) {
      // Check if research reached "Done" status and send to Kafka
      const isNowDone = updatedResearch.status === "Done";
      const wasAlreadyDone = originalResearch?.status === "Done";

      if (isNowDone) {
        const isUpdate = wasAlreadyDone; // If it was already done, this is an update
        await kafkaService.sendCompletedResearch(updatedResearch, isUpdate);
      }
    }

    return updatedResearch;
  }

  async deleteResearch(id: number): Promise<boolean> {
    // First check if there are any meetings associated with this research
    const associatedMeetings = await db
      .select()
      .from(meetings)
      .where(eq(meetings.researchId, id));

    if (associatedMeetings.length > 0) {
      throw new Error("Cannot delete research that has associated meetings");
    }

    const [deletedResearch] = await db
      .delete(researches)
      .where(eq(researches.id, id))
      .returning();
    return !!deletedResearch;
  }

  async getPositions(): Promise<Position[]> {
    return db.select().from(positions);
  }

  async createPosition(position: InsertPosition): Promise<Position> {
    const [newPosition] = await db
      .insert(positions)
      .values(position)
      .returning();
    return newPosition;
  }

  async deletePosition(id: number): Promise<boolean> {
    // First check if this position is used by any meetings
    const position = (await this.getPositions()).find((p) => p.id === id);
    if (!position) return false;

    const positionName = position.name;
    const meetingsUsingPosition = await db
      .select()
      .from(meetings)
      .where(eq(meetings.respondentPosition, positionName));

    if (meetingsUsingPosition.length > 0) {
      throw new Error("Cannot delete position that is used by meetings");
    }

    // Then delete the position
    const [deletedPosition] = await db
      .delete(positions)
      .where(eq(positions.id, id))
      .returning();
    return !!deletedPosition;
  }

  async getTeams(): Promise<Team[]> {
    return db.select().from(teams);
  }

  async createTeam(team: InsertTeam): Promise<Team> {
    const [newTeam] = await db.insert(teams).values(team).returning();
    return newTeam;
  }

  async deleteTeam(id: number): Promise<boolean> {
    const team = (await this.getTeams()).find((t) => t.id === id);
    if (!team) return false;

    // Check if team has any associated researches
    const teamResearches = await db
      .select()
      .from(researches)
      .where(eq(researches.team, team.name));

    if (teamResearches.length > 0) {
      throw new Error("Cannot delete team that has associated researches");
    }

    const [deletedTeam] = await db
      .delete(teams)
      .where(eq(teams.id, id))
      .returning();
    return !!deletedTeam;
  }

  // JTBD Implementation
  async getJtbds(): Promise<Jtbd[]> {
    return db.select().from(jtbds);
  }

  async getJtbd(id: number): Promise<Jtbd | undefined> {
    const [jtbd] = await db.select().from(jtbds).where(eq(jtbds.id, id));
    return jtbd;
  }

  async createJtbd(jtbd: InsertJtbd): Promise<Jtbd> {
    const [newJtbd] = await db.insert(jtbds).values(jtbd).returning();
    return newJtbd;
  }

  async updateJtbd(id: number, jtbd: InsertJtbd): Promise<Jtbd | undefined> {
    const [updatedJtbd] = await db
      .update(jtbds)
      .set(jtbd)
      .where(eq(jtbds.id, id))
      .returning();
    return updatedJtbd;
  }

  async deleteJtbd(id: number): Promise<boolean> {
    try {
      // First remove any associations
      await db.delete(researchJtbds).where(eq(researchJtbds.jtbdId, id));
      await db.delete(meetingJtbds).where(eq(meetingJtbds.jtbdId, id));

      // Then delete the JTBD itself
      const [deletedJtbd] = await db
        .delete(jtbds)
        .where(eq(jtbds.id, id))
        .returning();
      return !!deletedJtbd;
    } catch (error) {
      console.error("Error deleting JTBD:", error);
      throw error;
    }
  }

  // JTBD Relations
  async getJtbdsByResearch(researchId: number): Promise<Jtbd[]> {
    const result = await db
      .select({
        jtbd: jtbds,
      })
      .from(researchJtbds)
      .innerJoin(jtbds, eq(researchJtbds.jtbdId, jtbds.id))
      .where(eq(researchJtbds.researchId, researchId));

    return result.map((r) => r.jtbd);
  }

  async getJtbdsByMeeting(meetingId: number): Promise<Jtbd[]> {
    const result = await db
      .select({
        jtbd: jtbds,
      })
      .from(meetingJtbds)
      .innerJoin(jtbds, eq(meetingJtbds.jtbdId, jtbds.id))
      .where(eq(meetingJtbds.meetingId, meetingId));

    return result.map((r) => r.jtbd);
  }

  // Add/Remove JTBD connections
  async addJtbdToResearch(researchId: number, jtbdId: number): Promise<void> {
    try {
      await db
        .insert(researchJtbds)
        .values({ researchId, jtbdId })
        .onConflictDoNothing();
    } catch (error) {
      console.error("Error adding JTBD to research:", error);
      throw error;
    }
  }

  async removeJtbdFromResearch(
    researchId: number,
    jtbdId: number,
  ): Promise<void> {
    try {
      await db
        .delete(researchJtbds)
        .where(
          and(
            eq(researchJtbds.researchId, researchId),
            eq(researchJtbds.jtbdId, jtbdId),
          ),
        );
    } catch (error) {
      console.error("Error removing JTBD from research:", error);
      throw error;
    }
  }

  async addJtbdToMeeting(meetingId: number, jtbdId: number): Promise<void> {
    try {
      await db
        .insert(meetingJtbds)
        .values({ meetingId, jtbdId })
        .onConflictDoNothing();
    } catch (error) {
      console.error("Error adding JTBD to meeting:", error);
      throw error;
    }
  }

  async removeJtbdFromMeeting(
    meetingId: number,
    jtbdId: number,
  ): Promise<void> {
    try {
      await db
        .delete(meetingJtbds)
        .where(
          and(
            eq(meetingJtbds.meetingId, meetingId),
            eq(meetingJtbds.jtbdId, jtbdId),
          ),
        );
    } catch (error) {
      console.error("Error removing JTBD from meeting:", error);
      throw error;
    }
  }

  // Custom filters implementation
  async getCustomFilters(
    pageType?: string,
    createdBy?: string,
  ): Promise<CustomFilter[]> {
    let query = db.select().from(customFilters);

    if (pageType && createdBy) {
      return query.where(
        and(
          eq(customFilters.pageType, pageType),
          eq(customFilters.createdBy, createdBy),
        ),
      );
    } else if (pageType) {
      return query.where(eq(customFilters.pageType, pageType));
    } else if (createdBy) {
      return query.where(eq(customFilters.createdBy, createdBy));
    }

    return query;
  }

  async getCustomFilter(id: number): Promise<CustomFilter | undefined> {
    const [filter] = await db
      .select()
      .from(customFilters)
      .where(eq(customFilters.id, id));
    return filter;
  }

  // Filter data methods for search multiselect
  async getResearchesForFilter(
    search: string,
    limit: number,
    offset: number,
  ): Promise<{
    data: Array<{ id: number; name: string }>;
    hasMore: boolean;
    total: number;
  }> {
    try {
      const searchPattern = `%${search.toLowerCase()}%`;

      // Get total count
      const countResult = await pool.query(
        `
        SELECT COUNT(DISTINCT r.id)::int as count
        FROM researches r 
        WHERE LOWER(r.name) LIKE $1
      `,
        [searchPattern],
      );
      const total = countResult.rows[0].count;

      // Get paginated data
      const result = await pool.query(
        `
        SELECT DISTINCT r.id, r.name
        FROM researches r 
        WHERE LOWER(r.name) LIKE $1
        ORDER BY r.name ASC
        LIMIT $2 OFFSET $3
      `,
        [searchPattern, limit, offset],
      );

      return {
        data: result.rows,
        hasMore: offset + limit < total,
        total,
      };
    } catch (error) {
      console.error("Error getting researches for filter:", error);
      throw error;
    }
  }

  async getManagersForFilter(
    search: string,
    limit: number,
    offset: number,
  ): Promise<{
    data: Array<{ name: string }>;
    hasMore: boolean;
    total: number;
  }> {
    try {
      const searchPattern = `%${search.toLowerCase()}%`;

      // Get total count
      const countResult = await pool.query(
        `
        SELECT COUNT(DISTINCT relationship_manager)::int as count
        FROM meetings 
        WHERE relationship_manager IS NOT NULL 
        AND relationship_manager != ''
        AND LOWER(relationship_manager) LIKE $1
      `,
        [searchPattern],
      );
      const total = countResult.rows[0].count;

      // Get paginated data
      const result = await pool.query(
        `
        SELECT DISTINCT relationship_manager as name
        FROM meetings 
        WHERE relationship_manager IS NOT NULL 
        AND relationship_manager != ''
        AND LOWER(relationship_manager) LIKE $1
        ORDER BY relationship_manager ASC
        LIMIT $2 OFFSET $3
      `,
        [searchPattern, limit, offset],
      );

      return {
        data: result.rows,
        hasMore: offset + limit < total,
        total,
      };
    } catch (error) {
      console.error("Error getting managers for filter:", error);
      throw error;
    }
  }

  async getRecruitersForFilter(
    search: string,
    limit: number,
    offset: number,
  ): Promise<{
    data: Array<{ name: string }>;
    hasMore: boolean;
    total: number;
  }> {
    try {
      const searchPattern = `%${search.toLowerCase()}%`;

      // Get total count
      const countResult = await pool.query(
        `
        SELECT COUNT(DISTINCT recruiter)::int as count
        FROM meetings 
        WHERE recruiter IS NOT NULL 
        AND recruiter != ''
        AND LOWER(recruiter) LIKE $1
      `,
        [searchPattern],
      );
      const total = countResult.rows[0].count;

      // Get paginated data
      const result = await pool.query(
        `
        SELECT DISTINCT recruiter as name
        FROM meetings 
        WHERE recruiter IS NOT NULL 
        AND recruiter != ''
        AND LOWER(recruiter) LIKE $1
        ORDER BY recruiter ASC
        LIMIT $2 OFFSET $3
      `,
        [searchPattern, limit, offset],
      );

      return {
        data: result.rows,
        hasMore: offset + limit < total,
        total,
      };
    } catch (error) {
      console.error("Error getting recruiters for filter:", error);
      throw error;
    }
  }

  async getResearchersForFilter(
    search: string,
    limit: number,
    offset: number,
  ): Promise<{
    data: Array<{ name: string }>;
    hasMore: boolean;
    total: number;
  }> {
    try {
      const searchPattern = `%${search.toLowerCase()}%`;

      // Get total count from both meetings and researches tables
      const countResult = await pool.query(
        `
        SELECT COUNT(DISTINCT researcher)::int as count
        FROM (
          SELECT researcher FROM meetings 
          WHERE researcher IS NOT NULL AND researcher != ''
          UNION
          SELECT researcher FROM researches 
          WHERE researcher IS NOT NULL AND researcher != ''
        ) AS combined_researchers
        WHERE LOWER(researcher) LIKE $1
      `,
        [searchPattern],
      );
      const total = countResult.rows[0].count;

      // Get paginated data from both meetings and researches tables
      const result = await pool.query(
        `
        SELECT DISTINCT researcher as name
        FROM (
          SELECT researcher FROM meetings 
          WHERE researcher IS NOT NULL AND researcher != ''
          UNION
          SELECT researcher FROM researches 
          WHERE researcher IS NOT NULL AND researcher != ''
        ) AS combined_researchers
        WHERE LOWER(researcher) LIKE $1
        ORDER BY researcher ASC
        LIMIT $2 OFFSET $3
      `,
        [searchPattern, limit, offset],
      );

      return {
        data: result.rows,
        hasMore: offset + limit < total,
        total,
      };
    } catch (error) {
      console.error("Error getting researchers for filter:", error);
      throw error;
    }
  }

  async getPositionsForFilter(
    search: string,
    limit: number,
    offset: number,
  ): Promise<{
    data: Array<{ name: string }>;
    hasMore: boolean;
    total: number;
  }> {
    try {
      const searchPattern = `%${search.toLowerCase()}%`;

      // Get total count
      const countResult = await pool.query(
        `
        SELECT COUNT(DISTINCT respondent_position)::int as count
        FROM meetings 
        WHERE respondent_position IS NOT NULL 
        AND respondent_position != ''
        AND LOWER(respondent_position) LIKE $1
      `,
        [searchPattern],
      );
      const total = countResult.rows[0].count;

      // Get paginated data
      const result = await pool.query(
        `
        SELECT DISTINCT respondent_position as name
        FROM meetings 
        WHERE respondent_position IS NOT NULL 
        AND respondent_position != ''
        AND LOWER(respondent_position) LIKE $1
        ORDER BY respondent_position ASC
        LIMIT $2 OFFSET $3
      `,
        [searchPattern, limit, offset],
      );

      return {
        data: result.rows,
        hasMore: offset + limit < total,
        total,
      };
    } catch (error) {
      console.error("Error getting positions for filter:", error);
      throw error;
    }
  }

  async getTeamsForFilter(
    search: string,
    limit: number,
    offset: number,
  ): Promise<{
    data: Array<{ name: string }>;
    hasMore: boolean;
    total: number;
  }> {
    try {
      const searchPattern = `%${search.toLowerCase()}%`;

      // Get total count from researches table
      const countResult = await pool.query(
        `
        SELECT COUNT(DISTINCT team)::int as count
        FROM researches 
        WHERE team IS NOT NULL 
        AND team != ''
        AND LOWER(team) LIKE $1
      `,
        [searchPattern],
      );
      const total = countResult.rows[0].count;

      // Get paginated data
      const result = await pool.query(
        `
        SELECT DISTINCT team as name
        FROM researches 
        WHERE team IS NOT NULL 
        AND team != ''
        AND LOWER(team) LIKE $1
        ORDER BY team ASC
        LIMIT $2 OFFSET $3
      `,
        [searchPattern, limit, offset],
      );

      return {
        data: result.rows,
        hasMore: offset + limit < total,
        total,
      };
    } catch (error) {
      console.error("Error getting teams for filter:", error);
      throw error;
    }
  }

  async createCustomFilter(filter: InsertCustomFilter): Promise<CustomFilter> {
    const [newFilter] = await db
      .insert(customFilters)
      .values(filter)
      .returning();
    return newFilter;
  }

  async updateCustomFilter(
    id: number,
    filter: Partial<InsertCustomFilter>,
  ): Promise<CustomFilter | undefined> {
    const [updatedFilter] = await db
      .update(customFilters)
      .set({ ...filter, updatedAt: new Date() })
      .where(eq(customFilters.id, id))
      .returning();
    return updatedFilter;
  }

  async deleteCustomFilter(id: number): Promise<boolean> {
    const [deletedFilter] = await db
      .delete(customFilters)
      .where(eq(customFilters.id, id))
      .returning();
    return !!deletedFilter;
  }

  async getDashboardData(filters: {
    year: number;
    researchFilter?: number;
    teamFilter?: string;
    managerFilter?: string;
    researcherFilter?: string;
  }) {
    const {
      year,
      researchFilter,
      teamFilter,
      managerFilter,
      researcherFilter,
    } = filters;

    const startOfYear = new Date(year, 0, 1);
    const endOfYear = new Date(year, 11, 31, 23, 59, 59);

    // SQL and operators are already imported at the top

    // Apply filters
    const conditions = [
      sql`${meetings.date} >= ${startOfYear.toISOString()} AND ${meetings.date} <= ${endOfYear.toISOString()}`,
    ];
    if (researchFilter) {
      conditions.push(eq(meetings.researchId, researchFilter));
    }
    if (teamFilter && teamFilter !== "ALL") {
      conditions.push(eq(researches.team, teamFilter));
    }
    if (managerFilter && managerFilter !== "ALL") {
      conditions.push(
        or(
          eq(meetings.relationshipManager, managerFilter),
          eq(meetings.salesPerson, managerFilter),
        )!,
      );
    }
    if (researcherFilter && researcherFilter !== "ALL") {
      conditions.push(eq(researches.researcher, researcherFilter));
    }

    // Base query for meetings with research joins
    const meetingsQuery = db
      .select({
        meeting_id: meetings.id,
        respondentName: meetings.respondentName,
        companyName: meetings.companyName,
        date: meetings.date,
        status: meetings.status,
        relationshipManager: meetings.relationshipManager,
        salesPerson: meetings.salesPerson,
        researchId: meetings.researchId,
        research_team: researches.team,
        research_researcher: researches.researcher,
        research_name: researches.name,
      })
      .from(meetings)
      .leftJoin(researches, eq(meetings.researchId, researches.id))
      .where(and(...conditions));
    const meetingsData = await meetingsQuery;

    // Get filter options
    const teamsData = await db
      .selectDistinct({ team: researches.team })
      .from(researches)
      .where(isNotNull(researches.team));
    const managersData = await db
      .selectDistinct({ manager: meetings.relationshipManager })
      .from(meetings)
      .where(isNotNull(meetings.relationshipManager))
      .union(
        db
          .selectDistinct({ manager: meetings.salesPerson })
          .from(meetings)
          .where(isNotNull(meetings.salesPerson)),
      );
    const researchersData = await db
      .selectDistinct({ researcher: researches.researcher })
      .from(researches)
      .where(isNotNull(researches.researcher));
    const researchesData = await db
      .select({ id: researches.id, name: researches.name })
      .from(researches)
      .where(
        sql`(date_start <= ${endOfYear.toISOString()} AND date_end >= ${startOfYear.toISOString()})`,
      );

    // Calculate aggregated data
    const meetingsByStatus: { [key: string]: number } = {};
    Object.values(["SET", "IN_PROGRESS", "DONE", "DECLINED"]).forEach(
      (status) => {
        meetingsByStatus[status] = meetingsData.filter(
          (m) => m.status === status,
        ).length;
      },
    );

    // Calculate meetings over time (last 30 days)
    const last30Days = [];
    for (let i = 29; i >= 0; i--) {
      const date = new Date();
      date.setDate(date.getDate() - i);
      const dayStart = new Date(date);
      dayStart.setHours(0, 0, 0, 0);
      const dayEnd = new Date(date);
      dayEnd.setHours(23, 59, 59, 999);

      const dayData = {
        name: date.toLocaleDateString("en-US", {
          month: "short",
          day: "numeric",
        }),
        SET: meetingsData.filter(
          (m) =>
            new Date(m.date) >= dayStart &&
            new Date(m.date) <= dayEnd &&
            m.status === "SET",
        ).length,
        IN_PROGRESS: meetingsData.filter(
          (m) =>
            new Date(m.date) >= dayStart &&
            new Date(m.date) <= dayEnd &&
            m.status === "IN_PROGRESS",
        ).length,
        DONE: meetingsData.filter(
          (m) =>
            new Date(m.date) >= dayStart &&
            new Date(m.date) <= dayEnd &&
            m.status === "DONE",
        ).length,
        DECLINED: meetingsData.filter(
          (m) =>
            new Date(m.date) >= dayStart &&
            new Date(m.date) <= dayEnd &&
            m.status === "DECLINED",
        ).length,
      };
      last30Days.push(dayData);
    }

    // Calculate top managers
    const managerMeetings: {
      [key: string]: {
        SET: number;
        IN_PROGRESS: number;
        DONE: number;
        DECLINED: number;
      };
    } = {};
    meetingsData.forEach((meeting) => {
      [meeting.relationshipManager, meeting.salesPerson].forEach((manager) => {
        if (manager) {
          if (!managerMeetings[manager]) {
            managerMeetings[manager] = {
              SET: 0,
              IN_PROGRESS: 0,
              DONE: 0,
              DECLINED: 0,
            };
          }
          const status =
            meeting.status as keyof (typeof managerMeetings)[string];
          if (status in managerMeetings[manager]) {
            managerMeetings[manager][status]++;
          }
        }
      });
    });

    const topManagers = Object.entries(managerMeetings)
      .sort(
        ([, a], [, b]) =>
          Object.values(b).reduce((sum, val) => sum + val, 0) -
          Object.values(a).reduce((sum, val) => sum + val, 0),
      )
      .slice(0, 5)
      .map(([name, statusCounts]) => ({ name, ...statusCounts }));

    // Get recent meetings
    const recentMeetings = meetingsData
      .sort((a, b) => new Date(b.date).getTime() - new Date(a.date).getTime())
      .slice(0, 5)
      .map((m) => ({
        id: m.meeting_id,
        respondentName: m.respondentName,
        companyName: m.companyName || "",
        date: m.date.toISOString(),
        status: m.status,
      }));

    return {
      year,
      filters: {
        teams: teamsData
          .map((t) => t.team)
          .filter(Boolean)
          .sort(),
        managers: managersData
          .map((m) => m.manager)
          .filter(Boolean)
          .sort(),
        researchers: researchersData
          .map((r) => r.researcher)
          .filter(Boolean)
          .sort(),
        researches: researchesData,
      },
      analytics: {
        meetingsByStatus: Object.entries(meetingsByStatus).map(
          ([name, value]) => ({ name, value }),
        ),
        meetingsOverTime: last30Days,
        topManagers,
        recentMeetings,
      },
    };
  }

  async getRoadmapResearches(year: number): Promise<Research[]> {
    const startOfYear = new Date(year, 0, 1);
    const endOfYear = new Date(year, 11, 31, 23, 59, 59);

    // Only fetch researches that overlap with the specified year
    const researchData = await db
      .select({
        id: researches.id,
        name: researches.name,
        dateStart: researches.dateStart,
        dateEnd: researches.dateEnd,
        team: researches.team,
        researcher: researches.researcher,
        status: researches.status,
        researchType: researches.researchType,
        color: researches.color,
      })
      .from(researches)
      .where(
        // Research overlaps with the year if:
        // - research starts before year ends AND research ends after year starts
        sql`(date_start <= ${endOfYear.toISOString()} AND date_end >= ${startOfYear.toISOString()})`,
      );

    return researchData as Research[];
  }

  // Calendar-specific methods for optimized calendar queries
  async getCalendarMeetings(startDate: Date, endDate: Date): Promise<any[]> {
    return db
      .select({
        id: meetings.id,
        respondentName: meetings.respondentName,
        date: meetings.date,
        researchId: meetings.researchId,
        status: meetings.status,
      })
      .from(meetings)
      .where(
        sql`(date >= ${startDate.toISOString()} AND date <= ${endDate.toISOString()})`,
      );
  }

  async getCalendarResearches(startDate: Date, endDate: Date): Promise<any[]> {
    return db
      .select({
        id: researches.id,
        name: researches.name,
        dateStart: researches.dateStart,
        dateEnd: researches.dateEnd,
        status: researches.status,
        color: researches.color,
      })
      .from(researches)
      .where(
        sql`(date_start <= ${endDate.toISOString()} AND date_end >= ${startDate.toISOString()})`,
      );
  }

  // Meeting attachments methods
  async getMeetingAttachments(meetingId: number): Promise<MeetingAttachment[]> {
    return db
      .select()
      .from(meetingAttachments)
      .where(eq(meetingAttachments.meetingId, meetingId));
  }

  async getMeetingAttachment(
    id: number,
  ): Promise<MeetingAttachment | undefined> {
    const [attachment] = await db
      .select()
      .from(meetingAttachments)
      .where(eq(meetingAttachments.id, id));
    return attachment;
  }

  async createMeetingAttachment(
    attachment: InsertMeetingAttachment,
  ): Promise<MeetingAttachment> {
    const [newAttachment] = await db
      .insert(meetingAttachments)
      .values(attachment)
      .returning();
    return newAttachment;
  }

  async updateMeetingAttachment(
    id: number,
    attachment: UpdateMeetingAttachment,
  ): Promise<MeetingAttachment | undefined> {
    const [updatedAttachment] = await db
      .update(meetingAttachments)
      .set(attachment)
      .where(eq(meetingAttachments.id, id))
      .returning();
    return updatedAttachment;
  }

  async deleteMeetingAttachment(id: number): Promise<boolean> {
    const [deletedAttachment] = await db
      .delete(meetingAttachments)
      .where(eq(meetingAttachments.id, id))
      .returning();
    return !!deletedAttachment;
  }
}

export const storage = new DatabaseStorage();<|MERGE_RESOLUTION|>--- conflicted
+++ resolved
@@ -221,7 +221,10 @@
   }
 
   async getMeetingsByResearch(researchId: number): Promise<Meeting[]> {
-    return db.select().from(meetings).where(eq(meetings.researchId, researchId));
+    return db
+      .select()
+      .from(meetings)
+      .where(eq(meetings.researchId, researchId));
   }
 
   async getMeetingsPaginated(
@@ -556,7 +559,7 @@
 
       const result = await pool.query(query, values);
       const row = result.rows[0];
-      
+
       // Map database fields to Meeting type
       return {
         id: row.id,
@@ -608,7 +611,6 @@
           relationship_manager = $8,
           recruiter = $9,
           date = $10,
-<<<<<<< HEAD
           research_id = $11,
           status = $12,
           notes = $13,
@@ -617,18 +619,6 @@
           summarization_status = $16,
           summarization_result = $17
         WHERE id = $18
-=======
-          time = $11,
-          meeting_link = $12,
-          research_id = $13,
-          status = $14,
-          notes = $15,
-          full_text = $16,
-          has_gift = $17,
-          summarization_status = $18,
-          summarization_result = $19
-        WHERE id = $20
->>>>>>> cb15ee9d
         RETURNING *
       `;
 
@@ -660,7 +650,7 @@
       }
 
       const row = result.rows[0];
-      
+
       // Map database fields to Meeting type
       const updatedMeeting = {
         id: row.id,

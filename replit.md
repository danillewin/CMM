# Research Interview Management System

## Overview

This is a full-stack web application built for managing research interviews and customer research data. The system provides comprehensive functionality for tracking meetings, researches, teams, positions, and Jobs-to-be-Done (JTBDs) with an intuitive interface for research professionals.

## System Architecture

### Frontend Architecture
- **Framework**: React with TypeScript
- **Build Tool**: Vite for fast development and optimized builds
- **Routing**: Wouter for lightweight client-side routing
- **State Management**: TanStack Query (React Query) for server state management
- **UI Framework**: Radix UI components with shadcn/ui design system
- **Styling**: Tailwind CSS with custom theme configuration
- **Form Handling**: React Hook Form with Zod validation
- **Rich Text Editing**: MDEditor for markdown content

### Backend Architecture
- **Runtime**: Node.js with TypeScript
- **Framework**: Express.js for REST API
- **Database ORM**: Drizzle ORM with PostgreSQL
- **Development Server**: tsx for TypeScript execution
- **Build Process**: esbuild for production bundling

### Data Flow
1. **Client Requests**: React components make API calls through TanStack Query
2. **API Layer**: Express routes handle HTTP requests and validation
3. **Data Layer**: Drizzle ORM manages database operations with PostgreSQL
4. **Response Flow**: Data flows back through the same layers with proper error handling

## Key Components

### Database Schema
- **Teams**: Research team management
- **Positions**: Job position tracking for respondents
- **Researches**: Core research project data with status tracking
- **Meetings**: Interview session management with detailed metadata
- **JTBDs**: Jobs-to-be-Done framework implementation
- **Junction Tables**: Many-to-many relationships between researches/meetings and JTBDs

### Core Features
- **Meeting Management**: Schedule, track, and document customer interviews
- **Research Projects**: Organize research initiatives with timelines and team assignments
- **Calendar View**: Visual timeline of meetings and research activities
- **Dashboard Analytics**: Charts and metrics for research progress
- **Roadmap Planning**: Timeline visualization for research projects
- **JTBD Integration**: Link research activities to business outcomes
- **File Upload & Transcription**: Audio/video file upload with automated transcription via external API service or mock implementation
- **Bilingual Support**: Complete English/Russian translation system with dynamic language switching

### External Integrations
- **Notion API**: Integration capability for external documentation
- **Anthropic AI**: AI-powered features for research assistance
- **Excel Export**: Data export functionality for reporting
- **Kafka Integration**: Event streaming for completed meetings and researches with SASL_SSL and Kerberos authentication support

## External Dependencies

### Production Dependencies
- **Database**: Neon serverless PostgreSQL for cloud database hosting
- **UI Components**: Comprehensive Radix UI ecosystem for accessible components
- **Charts**: Recharts for data visualization
- **File Processing**: xlsx for Excel file operations
- **Drag & Drop**: dnd-kit for interactive UI elements
- **Event Streaming**: KafkaJS for real-time event notifications

### Development Tools
- **TypeScript**: Full type safety across frontend and backend
- **Drizzle Kit**: Database migration and schema management
- **PostCSS**: CSS processing with Tailwind integration

## Deployment Strategy

### Environment Setup
- **Development**: Local development with hot reloading via Vite
- **Production**: Cloud Run deployment with optimized builds
- **Database**: Neon PostgreSQL with connection pooling

### Build Process
1. **Frontend Build**: Vite compiles React app to static assets
2. **Backend Build**: esbuild bundles Express server
3. **Database**: Drizzle migrations ensure schema consistency
4. **Deployment**: Cloud Run handles containerized deployment

### Configuration
- **Port Configuration**: Local port 5000, external port 80
- **Environment Variables**: Database URL and API keys via environment
- **Static Serving**: Production serves frontend from Express

## Changelog
- June 16, 2025: Initial setup
- June 16, 2025: Added Kafka integration for completed meetings and researches with feature toggle (KAFKA_ENABLED)
- June 16, 2025: Enhanced Kafka integration with SASL_SSL and Kerberos (GSSAPI) authentication support
- June 16, 2025: Added Kafka cluster support with multiple brokers via comma-separated KAFKA_BROKERS configuration
- June 23, 2025: Updated Kafka service to use node-rdkafka compatible configuration parameters (SECURITY_PROTOCOL, SASL_*, SSL_*_LOCATION)
- June 23, 2025: Enhanced Kafka messages to include complete entity information: full meeting/research content, linked JTBDs, related entities, and comprehensive metadata
- July 18, 2025: Added comprehensive bilingual support (English/Russian) with reactive translation system using i18next
- July 18, 2025: Implemented audio/video file upload functionality with comprehensive transcription service supporting both mock and real API integration
- July 30, 2025: Enhanced transcription service with real API implementation using OpenAI Node.js library, supporting external transcription services with environment variable configuration (TRANSCRIPTION_API_URL, TRANSCRIPTION_API_KEY, TRANSCRIPTION_MODEL)
- July 31, 2025: Refactored transcription service to use official OpenAI Node.js library with toFile helper for improved reliability and type safety
- July 31, 2025: Enhanced transcription output formatting to use speaker-based segmentation (SPEAKER_00, SPEAKER_01, etc.) from segments array instead of plain text
- July 18, 2025: Added customerFullName field to Research Brief tab with bilingual support
- July 18, 2025: Added additionalStakeholders dynamic field array to Research Brief tab with add/remove functionality and bilingual support
- July 18, 2025: Added resultFormat dropdown field to Research Brief tab with predefined options (Презентация, Figma) and bilingual support
- July 18, 2025: Added collapsible "Фон проекта" (Project Background) section to Research Brief tab with 5 text fields and bilingual support
- July 25, 2025: Implemented comprehensive custom filter management system across all three main tabs (Meetings, Researches, Calendar) with bookmark icon interface integrated into existing filter menus
- July 25, 2025: Added ResearcherFilterManager component with save/load/delete functionality for custom filter combinations, allowing team leads to preserve complex filter states
- July 25, 2025: Enhanced database schema with custom_filters table and API endpoints for persistent filter storage with bilingual support
- July 25, 2025: Implemented comprehensive temporary data persistence system across all tabbed forms (Research and Meeting components)
- July 25, 2025: Added handleTempDataUpdate functionality allowing users to edit multiple tabs without losing changes until Save is clicked
- July 25, 2025: Enhanced MeetingForm component with onTempDataUpdate prop support and field-level change tracking for seamless tab switching
- August 4, 2025: Successfully migrated from memory storage to PostgreSQL database using Neon serverless platform with complete data persistence
- August 8, 2025: Optimized Roadmap page performance by implementing year-based filtering with dedicated API endpoint (/api/roadmap/researches) that loads only relevant research data per selected year instead of all research data
- August 8, 2025: Completed comprehensive database architecture refactoring by centralizing all database access in storage layer, removing direct database calls from routes.ts to implement proper separation of concerns with repository pattern
- August 8, 2025: Enhanced performance optimization with server-side data processing for dashboard analytics and calendar endpoints, reducing client-side computation and API request overhead
- August 8, 2025: Optimized Research page UX by implementing improved loading states (keeping search bar and table header visible during data load), moved Apply Filters button to filters modal for better organization, and removed unnecessary duplicate check API call from new research creation flow for better performance
<<<<<<< HEAD
- August 18, 2025: Implemented intelligent navigation context preservation for research-to-meeting workflow - when users navigate from a research to a connected meeting, the back button now correctly returns them to the originating research instead of the general meetings page
=======
- August 15, 2025: Moved Research Type field from Brief tab to Overview tab for better form organization and user experience
- August 15, 2025: Added "Not assigned" option to Research Type field dropdown to provide additional flexibility in research classification
- August 15, 2025: Set "Not assigned" as the default value for Research Type field
- August 15, 2025: Repositioned Research Type field to center position in Overview tab (Status, Research Type, Color order)
>>>>>>> c38ef30a

## User Preferences

Preferred communication style: Simple, everyday language.<|MERGE_RESOLUTION|>--- conflicted
+++ resolved
@@ -115,15 +115,10 @@
 - August 8, 2025: Completed comprehensive database architecture refactoring by centralizing all database access in storage layer, removing direct database calls from routes.ts to implement proper separation of concerns with repository pattern
 - August 8, 2025: Enhanced performance optimization with server-side data processing for dashboard analytics and calendar endpoints, reducing client-side computation and API request overhead
 - August 8, 2025: Optimized Research page UX by implementing improved loading states (keeping search bar and table header visible during data load), moved Apply Filters button to filters modal for better organization, and removed unnecessary duplicate check API call from new research creation flow for better performance
-<<<<<<< HEAD
-- August 18, 2025: Implemented intelligent navigation context preservation for research-to-meeting workflow - when users navigate from a research to a connected meeting, the back button now correctly returns them to the originating research instead of the general meetings page
-=======
 - August 15, 2025: Moved Research Type field from Brief tab to Overview tab for better form organization and user experience
 - August 15, 2025: Added "Not assigned" option to Research Type field dropdown to provide additional flexibility in research classification
 - August 15, 2025: Set "Not assigned" as the default value for Research Type field
 - August 15, 2025: Repositioned Research Type field to center position in Overview tab (Status, Research Type, Color order)
->>>>>>> c38ef30a
-
-## User Preferences
+- August 18, 2025: Implemented intelligent navigation context preservation for research-to-meeting workflow - when users navigate from a research to a connected meeting, the back button now correctly returns them to the originating research instead of the general meetings page## User Preferences
 
 Preferred communication style: Simple, everyday language.
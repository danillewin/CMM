modules = ["nodejs-20", "web", "postgresql-16"]
run = "npm run dev"
hidden = [".config", ".git", "generated-icon.png", "node_modules", "dist"]

[nix]
channel = "stable-24_05"

[deployment]
deploymentTarget = "cloudrun"
build = ["npm", "run", "build"]
run = ["npm", "run", "start"]

[[ports]]
localPort = 5000
externalPort = 80

[[ports]]
<<<<<<< HEAD
localPort = 34031
externalPort = 3000

[[ports]]
localPort = 35947
externalPort = 3001

[[ports]]
localPort = 42527
externalPort = 3002
=======
localPort = 36581
externalPort = 3001

[[ports]]
localPort = 40537
externalPort = 3000
>>>>>>> 7d092412

[workflows]
runButton = "Project"

[[workflows.workflow]]
name = "Project"
mode = "parallel"
author = "agent"

[[workflows.workflow.tasks]]
task = "workflow.run"
args = "Start application"

[[workflows.workflow]]
name = "Start application"
author = "agent"

[workflows.workflow.metadata]
agentRequireRestartOnSave = false

[[workflows.workflow.tasks]]
task = "packager.installForAll"

[[workflows.workflow.tasks]]
task = "shell.exec"
args = "npm run dev"
waitForPort = 5000

[agent]
integrations = ["javascript_openai:1.0.0", "javascript_object_storage:1.0.0"]<|MERGE_RESOLUTION|>--- conflicted
+++ resolved
@@ -15,7 +15,6 @@
 externalPort = 80
 
 [[ports]]
-<<<<<<< HEAD
 localPort = 34031
 externalPort = 3000
 
@@ -26,14 +25,6 @@
 [[ports]]
 localPort = 42527
 externalPort = 3002
-=======
-localPort = 36581
-externalPort = 3001
-
-[[ports]]
-localPort = 40537
-externalPort = 3000
->>>>>>> 7d092412
 
 [workflows]
 runButton = "Project"

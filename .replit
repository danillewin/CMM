modules = ["nodejs-20", "web", "postgresql-16"]
run = "npm run dev"
hidden = [".config", ".git", "generated-icon.png", "node_modules", "dist"]

[nix]
channel = "stable-24_05"

[deployment]
deploymentTarget = "cloudrun"
build = ["npm", "run", "build"]
run = ["npm", "run", "start"]

[[ports]]
localPort = 5000
externalPort = 80

[[ports]]
<<<<<<< HEAD
localPort = 33041
externalPort = 3003

[[ports]]
localPort = 35635
externalPort = 4200

[[ports]]
localPort = 36581
externalPort = 3001

[[ports]]
localPort = 39685
externalPort = 3002

[[ports]]
localPort = 40537
=======
localPort = 35947
externalPort = 3001

[[ports]]
localPort = 36495
externalPort = 3003

[[ports]]
localPort = 36581
>>>>>>> dc3d0bc1
externalPort = 3000

[[ports]]
localPort = 36885
externalPort = 4200

[[ports]]
localPort = 42527
externalPort = 3002

[[ports]]
localPort = 43039
externalPort = 3002

[[ports]]
localPort = 45281
externalPort = 5000

[workflows]
runButton = "Project"

[[workflows.workflow]]
name = "Project"
mode = "parallel"
author = "agent"

[[workflows.workflow.tasks]]
task = "workflow.run"
args = "Start application"

[[workflows.workflow]]
name = "Start application"
author = "agent"

[workflows.workflow.metadata]
agentRequireRestartOnSave = false

[[workflows.workflow.tasks]]
task = "packager.installForAll"

[[workflows.workflow.tasks]]
task = "shell.exec"
args = "npm run dev"
waitForPort = 5000

[agent]
integrations = ["javascript_openai:1.0.0", "javascript_object_storage:1.0.0"]<|MERGE_RESOLUTION|>--- conflicted
+++ resolved
@@ -15,7 +15,6 @@
 externalPort = 80
 
 [[ports]]
-<<<<<<< HEAD
 localPort = 33041
 externalPort = 3003
 
@@ -33,17 +32,6 @@
 
 [[ports]]
 localPort = 40537
-=======
-localPort = 35947
-externalPort = 3001
-
-[[ports]]
-localPort = 36495
-externalPort = 3003
-
-[[ports]]
-localPort = 36581
->>>>>>> dc3d0bc1
 externalPort = 3000
 
 [[ports]]

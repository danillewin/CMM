import { useState, useCallback } from "react";
import { Button } from "@/components/ui/button";
import { Card, CardContent, CardDescription, CardHeader, CardTitle } from "@/components/ui/card";
import { Progress } from "@/components/ui/progress";
import { Alert, AlertDescription } from "@/components/ui/alert";
import { Upload, FileAudio, FileVideo, X, Loader2, CheckCircle } from "lucide-react";
import { apiRequest, queryClient } from "@/lib/queryClient";
import { useToast } from "@/hooks/use-toast";

interface FileUploadProps {
  meetingId: number | null;
  onUploadComplete?: () => void;
  isProcessing: boolean;
  setIsProcessing: (processing: boolean) => void;
}

interface UploadedFile {
  name: string;
  size: number;
  type: string;
  file: File;
}

export default function FileUpload({ meetingId, onUploadComplete, isProcessing, setIsProcessing }: FileUploadProps) {
  const [dragActive, setDragActive] = useState(false);
  const [uploadedFiles, setUploadedFiles] = useState<UploadedFile[]>([]);
  const [progress, setProgress] = useState(0);
  const [error, setError] = useState<string | null>(null);
  const { toast } = useToast();

  const acceptedTypes = [
    'audio/mpeg',
    'audio/wav',
    'audio/ogg',
    'audio/mp4',
    'audio/aac',
    'audio/flac',
    'video/mp4',
    'video/avi',
    'video/mov',
    'video/wmv',
    'video/webm',
    'video/mkv'
  ];

  const isValidFileType = (file: File): boolean => {
    return acceptedTypes.includes(file.type) || 
           file.name.match(/\.(mp3|wav|ogg|m4a|aac|flac|mp4|avi|mov|wmv|webm|mkv)$/i) !== null;
  };

  const formatFileSize = (bytes: number): string => {
    if (bytes === 0) return '0 Байт';
    const k = 1024;
    const sizes = ['Байт', 'КБ', 'МБ', 'ГБ'];
    const i = Math.floor(Math.log(bytes) / Math.log(k));
    return parseFloat((bytes / Math.pow(k, i)).toFixed(2)) + ' ' + sizes[i];
  };

  const getFileIcon = (type: string) => {
    if (type.startsWith('audio/')) {
      return <FileAudio className="h-8 w-8 text-blue-500" />;
    } else if (type.startsWith('video/')) {
      return <FileVideo className="h-8 w-8 text-purple-500" />;
    }
    return <Upload className="h-8 w-8 text-gray-500" />;
  };

  const handleFiles = useCallback((files: FileList | null) => {
    if (!files) return;
    
    const validFiles: UploadedFile[] = [];
    const invalidFiles: string[] = [];

    Array.from(files).forEach(file => {
      if (isValidFileType(file)) {
        validFiles.push({
          name: file.name,
          size: file.size,
          type: file.type,
          file
        });
      } else {
        invalidFiles.push(file.name);
      }
    });

    if (invalidFiles.length > 0) {
      setError(`Неверные типы файлов: ${invalidFiles.join(', ')}. Загружайте только аудио или видео файлы.`);
      return;
    }

    setError(null);
    setUploadedFiles(validFiles);
  }, []);

  const handleDrag = useCallback((e: React.DragEvent) => {
    e.preventDefault();
    e.stopPropagation();
    if (e.type === "dragenter" || e.type === "dragover") {
      setDragActive(true);
    } else if (e.type === "dragleave") {
      setDragActive(false);
    }
  }, []);

  const handleDrop = useCallback((e: React.DragEvent) => {
    e.preventDefault();
    e.stopPropagation();
    setDragActive(false);
    
    if (e.dataTransfer.files && e.dataTransfer.files[0]) {
      handleFiles(e.dataTransfer.files);
    }
  }, [handleFiles]);

  const handleFileInput = useCallback((e: React.ChangeEvent<HTMLInputElement>) => {
    handleFiles(e.target.files);
  }, [handleFiles]);

  const removeFile = (index: number) => {
    setUploadedFiles(prev => prev.filter((_, i) => i !== index));
  };

  const processFiles = async () => {
    console.log('processFiles called, uploadedFiles length:', uploadedFiles.length);
    if (uploadedFiles.length === 0) {
      console.log('No files to process');
      return;
    }

    if (!meetingId) {
      setError('Meeting ID is required. Please save the meeting first.');
      return;
    }

    setIsProcessing(true);
    setProgress(0);
    setError(null);

    try {
      const formData = new FormData();
      
      // Add all files to FormData
      uploadedFiles.forEach((uploadedFile, index) => {
        formData.append('files', uploadedFile.file);
        console.log(`Added file ${index}: ${uploadedFile.file.name}, size: ${uploadedFile.file.size}`);
      });
      
      console.log('FormData entries:', Array.from(formData.entries()).map(([key, value]) => [key, value instanceof File ? `${value.name} (${value.size} bytes)` : value]));

      // Simulate progress during upload
      const progressInterval = setInterval(() => {
        setProgress(prev => {
          if (prev >= 90) {
            clearInterval(progressInterval);
            return 90;
          }
          return prev + 10;
        });
      }, 300);

      const response = await apiRequest("POST", `/api/meetings/${meetingId}/files`, formData);

      if (!response.ok) {
        throw new Error(`Ошибка загрузки: ${response.statusText}`);
      }

      const result = await response.json();
      
      clearInterval(progressInterval);
      setProgress(100);
      
      toast({
<<<<<<< HEAD
        title: "Files uploaded successfully",
        description: `${uploadedFiles.length} file(s) uploaded. Transcription processing has started automatically.`,
=======
        title: "Транскрипция завершена",
        description: `Успешно обработано ${uploadedFiles.length} файл(ов)`,
>>>>>>> bea85345
      });

      // Clear uploaded files
      setUploadedFiles([]);
      
      // Invalidate queries to refresh file attachments and transcription summary
      if (meetingId) {
        queryClient.invalidateQueries({ queryKey: ['/api/meetings', meetingId, 'attachments'] });
        queryClient.invalidateQueries({ queryKey: ['/api/meetings', meetingId, 'transcription-summary'] });
      }
      
      // Notify parent component
      if (onUploadComplete) {
        onUploadComplete();
      }
      
    } catch (error) {
<<<<<<< HEAD
      console.error('Upload error:', error);
      setError(error instanceof Error ? error.message : 'An unknown error occurred');
      toast({
        title: "Upload failed",
        description: error instanceof Error ? error.message : 'An unknown error occurred',
=======
      console.error('Transcription error:', error);
      setError(error instanceof Error ? error.message : 'Произошла неизвестная ошибка');
      toast({
        title: "Ошибка транскрипции",
        description: error instanceof Error ? error.message : 'Произошла неизвестная ошибка',
>>>>>>> bea85345
        variant: "destructive"
      });
    } finally {
      setIsProcessing(false);
      setProgress(0);
    }
  };

  return (
    <Card className="w-full">
      <CardHeader>
        <CardTitle className="flex items-center gap-2">
          <Upload className="h-5 w-5" />
          Загрузка аудио/видео файлов
        </CardTitle>
        <CardDescription>
<<<<<<< HEAD
          Upload audio or video files to store in cloud storage and automatically transcribe them.
          {!meetingId && " Please save the meeting first to enable file uploads."}
=======
          Загрузите аудио или видео файлы для автоматической транскрипции. Файлы обрабатываются, но не сохраняются.
>>>>>>> bea85345
        </CardDescription>
      </CardHeader>
      <CardContent className="space-y-4">
        {error && (
          <Alert variant="destructive">
            <AlertDescription>{error}</AlertDescription>
          </Alert>
        )}

        {/* File Upload Area */}
        <div
          className={`border-2 border-dashed rounded-lg p-8 text-center transition-colors ${
            dragActive 
              ? 'border-primary bg-primary/5' 
              : 'border-gray-300 hover:border-gray-400'
          } ${isProcessing || !meetingId ? 'pointer-events-none opacity-50' : ''}`}
          onDragEnter={handleDrag}
          onDragLeave={handleDrag}
          onDragOver={handleDrag}
          onDrop={handleDrop}
        >
          <input
            type="file"
            multiple
            accept="audio/*,video/*"
            onChange={handleFileInput}
            className="hidden"
            id="file-upload"
            disabled={isProcessing}
          />
          
          <div className="flex flex-col items-center gap-4">
            <Upload className="h-12 w-12 text-gray-400" />
            <div>
              <p className="text-lg font-medium">
                {dragActive ? 'Перетащите файлы сюда' : 'Перетащите файлы сюда или нажмите для выбора'}
              </p>
              <p className="text-sm text-gray-500 mt-1">
                Поддерживаются MP3, WAV, MP4, AVI, MOV и другие аудио/видео форматы
              </p>
            </div>
            <label
              htmlFor="file-upload"
              className="cursor-pointer inline-flex items-center px-4 py-2 border border-gray-300 rounded-md shadow-sm text-sm font-medium text-gray-700 bg-white hover:bg-gray-50 focus:outline-none focus:ring-2 focus:ring-offset-2 focus:ring-primary"
            >
              <Upload className="h-4 w-4 mr-2" />
              Выбрать файлы
            </label>
          </div>
        </div>

        {/* Uploaded Files List */}
        {uploadedFiles.length > 0 && (
          <div className="space-y-2">
            <h4 className="font-medium">Выбранные файлы:</h4>
            {uploadedFiles.map((file, index) => (
              <div key={index} className="flex items-center justify-between p-3 bg-gray-50 rounded-lg">
                <div className="flex items-center gap-3">
                  {getFileIcon(file.type)}
                  <div>
                    <p className="font-medium text-sm">{file.name}</p>
                    <p className="text-xs text-gray-500">{formatFileSize(file.size)}</p>
                  </div>
                </div>
                <Button
                  variant="ghost"
                  size="sm"
                  onClick={() => removeFile(index)}
                  disabled={isProcessing}
                  className="h-8 w-8 p-0"
                >
                  <X className="h-4 w-4" />
                </Button>
              </div>
            ))}
          </div>
        )}

        {/* Processing Progress */}
        {isProcessing && (
          <div className="space-y-2">
            <div className="flex items-center justify-between">
              <span className="text-sm font-medium">Обработка файлов...</span>
              <span className="text-sm text-gray-500">{progress}%</span>
            </div>
            <Progress value={progress} className="w-full" />
          </div>
        )}

        {/* Action Buttons */}
        <div className="flex gap-2">
          <Button
            onClick={processFiles}
            disabled={uploadedFiles.length === 0 || isProcessing || !meetingId}
            className="flex-1"
            data-testid="button-upload-files"
          >
            {isProcessing ? (
              <>
                <Loader2 className="h-4 w-4 mr-2 animate-spin" />
<<<<<<< HEAD
                Uploading...
=======
                Обработка...
>>>>>>> bea85345
              </>
            ) : (
              <>
                <CheckCircle className="h-4 w-4 mr-2" />
<<<<<<< HEAD
                Upload Files
=======
                Обработать и транскрибировать
>>>>>>> bea85345
              </>
            )}
          </Button>
          
          {uploadedFiles.length > 0 && !isProcessing && (
            <Button
              variant="outline"
              onClick={() => setUploadedFiles([])}
            >
              Очистить все
            </Button>
          )}
        </div>
      </CardContent>
    </Card>
  );
}<|MERGE_RESOLUTION|>--- conflicted
+++ resolved
@@ -1,9 +1,22 @@
 import { useState, useCallback } from "react";
 import { Button } from "@/components/ui/button";
-import { Card, CardContent, CardDescription, CardHeader, CardTitle } from "@/components/ui/card";
+import {
+  Card,
+  CardContent,
+  CardDescription,
+  CardHeader,
+  CardTitle,
+} from "@/components/ui/card";
 import { Progress } from "@/components/ui/progress";
 import { Alert, AlertDescription } from "@/components/ui/alert";
-import { Upload, FileAudio, FileVideo, X, Loader2, CheckCircle } from "lucide-react";
+import {
+  Upload,
+  FileAudio,
+  FileVideo,
+  X,
+  Loader2,
+  CheckCircle,
+} from "lucide-react";
 import { apiRequest, queryClient } from "@/lib/queryClient";
 import { useToast } from "@/hooks/use-toast";
 
@@ -21,7 +34,12 @@
   file: File;
 }
 
-export default function FileUpload({ meetingId, onUploadComplete, isProcessing, setIsProcessing }: FileUploadProps) {
+export default function FileUpload({
+  meetingId,
+  onUploadComplete,
+  isProcessing,
+  setIsProcessing,
+}: FileUploadProps) {
   const [dragActive, setDragActive] = useState(false);
   const [uploadedFiles, setUploadedFiles] = useState<UploadedFile[]>([]);
   const [progress, setProgress] = useState(0);
@@ -29,37 +47,41 @@
   const { toast } = useToast();
 
   const acceptedTypes = [
-    'audio/mpeg',
-    'audio/wav',
-    'audio/ogg',
-    'audio/mp4',
-    'audio/aac',
-    'audio/flac',
-    'video/mp4',
-    'video/avi',
-    'video/mov',
-    'video/wmv',
-    'video/webm',
-    'video/mkv'
+    "audio/mpeg",
+    "audio/wav",
+    "audio/ogg",
+    "audio/mp4",
+    "audio/aac",
+    "audio/flac",
+    "video/mp4",
+    "video/avi",
+    "video/mov",
+    "video/wmv",
+    "video/webm",
+    "video/mkv",
   ];
 
   const isValidFileType = (file: File): boolean => {
-    return acceptedTypes.includes(file.type) || 
-           file.name.match(/\.(mp3|wav|ogg|m4a|aac|flac|mp4|avi|mov|wmv|webm|mkv)$/i) !== null;
+    return (
+      acceptedTypes.includes(file.type) ||
+      file.name.match(
+        /\.(mp3|wav|ogg|m4a|aac|flac|mp4|avi|mov|wmv|webm|mkv)$/i,
+      ) !== null
+    );
   };
 
   const formatFileSize = (bytes: number): string => {
-    if (bytes === 0) return '0 Байт';
+    if (bytes === 0) return "0 Байт";
     const k = 1024;
-    const sizes = ['Байт', 'КБ', 'МБ', 'ГБ'];
+    const sizes = ["Байт", "КБ", "МБ", "ГБ"];
     const i = Math.floor(Math.log(bytes) / Math.log(k));
-    return parseFloat((bytes / Math.pow(k, i)).toFixed(2)) + ' ' + sizes[i];
+    return parseFloat((bytes / Math.pow(k, i)).toFixed(2)) + " " + sizes[i];
   };
 
   const getFileIcon = (type: string) => {
-    if (type.startsWith('audio/')) {
+    if (type.startsWith("audio/")) {
       return <FileAudio className="h-8 w-8 text-blue-500" />;
-    } else if (type.startsWith('video/')) {
+    } else if (type.startsWith("video/")) {
       return <FileVideo className="h-8 w-8 text-purple-500" />;
     }
     return <Upload className="h-8 w-8 text-gray-500" />;
@@ -67,17 +89,17 @@
 
   const handleFiles = useCallback((files: FileList | null) => {
     if (!files) return;
-    
+
     const validFiles: UploadedFile[] = [];
     const invalidFiles: string[] = [];
 
-    Array.from(files).forEach(file => {
+    Array.from(files).forEach((file) => {
       if (isValidFileType(file)) {
         validFiles.push({
           name: file.name,
           size: file.size,
           type: file.type,
-          file
+          file,
         });
       } else {
         invalidFiles.push(file.name);
@@ -85,7 +107,9 @@
     });
 
     if (invalidFiles.length > 0) {
-      setError(`Неверные типы файлов: ${invalidFiles.join(', ')}. Загружайте только аудио или видео файлы.`);
+      setError(
+        `Неверные типы файлов: ${invalidFiles.join(", ")}. Загружайте только аудио или видео файлы.`,
+      );
       return;
     }
 
@@ -103,33 +127,42 @@
     }
   }, []);
 
-  const handleDrop = useCallback((e: React.DragEvent) => {
-    e.preventDefault();
-    e.stopPropagation();
-    setDragActive(false);
-    
-    if (e.dataTransfer.files && e.dataTransfer.files[0]) {
-      handleFiles(e.dataTransfer.files);
-    }
-  }, [handleFiles]);
-
-  const handleFileInput = useCallback((e: React.ChangeEvent<HTMLInputElement>) => {
-    handleFiles(e.target.files);
-  }, [handleFiles]);
+  const handleDrop = useCallback(
+    (e: React.DragEvent) => {
+      e.preventDefault();
+      e.stopPropagation();
+      setDragActive(false);
+
+      if (e.dataTransfer.files && e.dataTransfer.files[0]) {
+        handleFiles(e.dataTransfer.files);
+      }
+    },
+    [handleFiles],
+  );
+
+  const handleFileInput = useCallback(
+    (e: React.ChangeEvent<HTMLInputElement>) => {
+      handleFiles(e.target.files);
+    },
+    [handleFiles],
+  );
 
   const removeFile = (index: number) => {
-    setUploadedFiles(prev => prev.filter((_, i) => i !== index));
+    setUploadedFiles((prev) => prev.filter((_, i) => i !== index));
   };
 
   const processFiles = async () => {
-    console.log('processFiles called, uploadedFiles length:', uploadedFiles.length);
+    console.log(
+      "processFiles called, uploadedFiles length:",
+      uploadedFiles.length,
+    );
     if (uploadedFiles.length === 0) {
-      console.log('No files to process');
+      console.log("No files to process");
       return;
     }
 
     if (!meetingId) {
-      setError('Meeting ID is required. Please save the meeting first.');
+      setError("Meeting ID is required. Please save the meeting first.");
       return;
     }
 
@@ -139,18 +172,26 @@
 
     try {
       const formData = new FormData();
-      
+
       // Add all files to FormData
       uploadedFiles.forEach((uploadedFile, index) => {
-        formData.append('files', uploadedFile.file);
-        console.log(`Added file ${index}: ${uploadedFile.file.name}, size: ${uploadedFile.file.size}`);
+        formData.append("files", uploadedFile.file);
+        console.log(
+          `Added file ${index}: ${uploadedFile.file.name}, size: ${uploadedFile.file.size}`,
+        );
       });
-      
-      console.log('FormData entries:', Array.from(formData.entries()).map(([key, value]) => [key, value instanceof File ? `${value.name} (${value.size} bytes)` : value]));
+
+      console.log(
+        "FormData entries:",
+        Array.from(formData.entries()).map(([key, value]) => [
+          key,
+          value instanceof File ? `${value.name} (${value.size} bytes)` : value,
+        ]),
+      );
 
       // Simulate progress during upload
       const progressInterval = setInterval(() => {
-        setProgress(prev => {
+        setProgress((prev) => {
           if (prev >= 90) {
             clearInterval(progressInterval);
             return 90;
@@ -159,56 +200,55 @@
         });
       }, 300);
 
-      const response = await apiRequest("POST", `/api/meetings/${meetingId}/files`, formData);
+      const response = await apiRequest(
+        "POST",
+        `/api/meetings/${meetingId}/files`,
+        formData,
+      );
 
       if (!response.ok) {
         throw new Error(`Ошибка загрузки: ${response.statusText}`);
       }
 
       const result = await response.json();
-      
+
       clearInterval(progressInterval);
       setProgress(100);
-      
+
       toast({
-<<<<<<< HEAD
-        title: "Files uploaded successfully",
-        description: `${uploadedFiles.length} file(s) uploaded. Transcription processing has started automatically.`,
-=======
-        title: "Транскрипция завершена",
-        description: `Успешно обработано ${uploadedFiles.length} файл(ов)`,
->>>>>>> bea85345
+        title: "Файлы загружены успешно",
+        description: `${uploadedFiles.length} файл(ов) загружено. Запущена автоматическая транскрибация.`,
       });
 
       // Clear uploaded files
       setUploadedFiles([]);
-      
+
       // Invalidate queries to refresh file attachments and transcription summary
       if (meetingId) {
-        queryClient.invalidateQueries({ queryKey: ['/api/meetings', meetingId, 'attachments'] });
-        queryClient.invalidateQueries({ queryKey: ['/api/meetings', meetingId, 'transcription-summary'] });
-      }
-      
+        queryClient.invalidateQueries({
+          queryKey: ["/api/meetings", meetingId, "attachments"],
+        });
+        queryClient.invalidateQueries({
+          queryKey: ["/api/meetings", meetingId, "transcription-summary"],
+        });
+      }
+
       // Notify parent component
       if (onUploadComplete) {
         onUploadComplete();
       }
-      
     } catch (error) {
-<<<<<<< HEAD
-      console.error('Upload error:', error);
-      setError(error instanceof Error ? error.message : 'An unknown error occurred');
+      console.error("Upload error:", error);
+      setError(
+        error instanceof Error ? error.message : "Произошла неизвестная ошибка",
+      );
       toast({
-        title: "Upload failed",
-        description: error instanceof Error ? error.message : 'An unknown error occurred',
-=======
-      console.error('Transcription error:', error);
-      setError(error instanceof Error ? error.message : 'Произошла неизвестная ошибка');
-      toast({
-        title: "Ошибка транскрипции",
-        description: error instanceof Error ? error.message : 'Произошла неизвестная ошибка',
->>>>>>> bea85345
-        variant: "destructive"
+        title: "Ошибка загрузки",
+        description:
+          error instanceof Error
+            ? error.message
+            : "Произошла неизвестная ошибка",
+        variant: "destructive",
       });
     } finally {
       setIsProcessing(false);
@@ -224,12 +264,10 @@
           Загрузка аудио/видео файлов
         </CardTitle>
         <CardDescription>
-<<<<<<< HEAD
-          Upload audio or video files to store in cloud storage and automatically transcribe them.
-          {!meetingId && " Please save the meeting first to enable file uploads."}
-=======
-          Загрузите аудио или видео файлы для автоматической транскрипции. Файлы обрабатываются, но не сохраняются.
->>>>>>> bea85345
+          Загрузите аудио и видео файлы для сохранения их в хранилище и
+          автоматический транскрипции.
+          {!meetingId &&
+            " Пожалуйста, сохраните встречу перед началом загрузки."}
         </CardDescription>
       </CardHeader>
       <CardContent className="space-y-4">
@@ -242,10 +280,10 @@
         {/* File Upload Area */}
         <div
           className={`border-2 border-dashed rounded-lg p-8 text-center transition-colors ${
-            dragActive 
-              ? 'border-primary bg-primary/5' 
-              : 'border-gray-300 hover:border-gray-400'
-          } ${isProcessing || !meetingId ? 'pointer-events-none opacity-50' : ''}`}
+            dragActive
+              ? "border-primary bg-primary/5"
+              : "border-gray-300 hover:border-gray-400"
+          } ${isProcessing || !meetingId ? "pointer-events-none opacity-50" : ""}`}
           onDragEnter={handleDrag}
           onDragLeave={handleDrag}
           onDragOver={handleDrag}
@@ -260,15 +298,18 @@
             id="file-upload"
             disabled={isProcessing}
           />
-          
+
           <div className="flex flex-col items-center gap-4">
             <Upload className="h-12 w-12 text-gray-400" />
             <div>
               <p className="text-lg font-medium">
-                {dragActive ? 'Перетащите файлы сюда' : 'Перетащите файлы сюда или нажмите для выбора'}
+                {dragActive
+                  ? "Перетащите файлы сюда"
+                  : "Перетащите файлы сюда или нажмите для выбора"}
               </p>
               <p className="text-sm text-gray-500 mt-1">
-                Поддерживаются MP3, WAV, MP4, AVI, MOV и другие аудио/видео форматы
+                Поддерживаются MP3, WAV, MP4, AVI, MOV и другие аудио/видео
+                форматы
               </p>
             </div>
             <label
@@ -286,12 +327,17 @@
           <div className="space-y-2">
             <h4 className="font-medium">Выбранные файлы:</h4>
             {uploadedFiles.map((file, index) => (
-              <div key={index} className="flex items-center justify-between p-3 bg-gray-50 rounded-lg">
+              <div
+                key={index}
+                className="flex items-center justify-between p-3 bg-gray-50 rounded-lg"
+              >
                 <div className="flex items-center gap-3">
                   {getFileIcon(file.type)}
                   <div>
                     <p className="font-medium text-sm">{file.name}</p>
-                    <p className="text-xs text-gray-500">{formatFileSize(file.size)}</p>
+                    <p className="text-xs text-gray-500">
+                      {formatFileSize(file.size)}
+                    </p>
                   </div>
                 </div>
                 <Button
@@ -330,29 +376,18 @@
             {isProcessing ? (
               <>
                 <Loader2 className="h-4 w-4 mr-2 animate-spin" />
-<<<<<<< HEAD
-                Uploading...
-=======
-                Обработка...
->>>>>>> bea85345
+                Загрузка...
               </>
             ) : (
               <>
                 <CheckCircle className="h-4 w-4 mr-2" />
-<<<<<<< HEAD
-                Upload Files
-=======
-                Обработать и транскрибировать
->>>>>>> bea85345
+                Загрузить файлы
               </>
             )}
           </Button>
-          
+
           {uploadedFiles.length > 0 && !isProcessing && (
-            <Button
-              variant="outline"
-              onClick={() => setUploadedFiles([])}
-            >
+            <Button variant="outline" onClick={() => setUploadedFiles([])}>
               Очистить все
             </Button>
           )}

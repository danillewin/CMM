import { useState, useEffect } from "react";
import { useForm } from "react-hook-form";
import { zodResolver } from "@hookform/resolvers/zod";
import {
  insertResearchSchema,
  type InsertResearch,
  type Research,
  ResearchStatus,
  type ResearchStatusType,
  type Jtbd,
} from "@shared/schema";
import {
  Form,
  FormControl,
  FormField,
  FormItem,
  FormLabel,
  FormMessage,
} from "@/components/ui/form";
import { Input } from "@/components/ui/input";
import { Button } from "@/components/ui/button";
import {
  Select,
  SelectContent,
  SelectItem,
  SelectTrigger,
  SelectValue,
} from "@/components/ui/select";
import {
  Dialog,
  DialogContent,
  DialogHeader,
  DialogTitle,
  DialogDescription,
} from "@/components/ui/dialog";
import { TeamAutocomplete } from "./team-autocomplete";
import { JtbdSelector } from "./jtbd-selector";
import { RESEARCH_COLORS } from "@/lib/colors";
import { RequiredFieldIndicator } from "@/components/required-field-indicator";
import { ChevronDown } from "lucide-react";
import { formatDateForInput, parseDateFromInput } from "@/lib/date-utils";
import { DatePicker } from "@/components/ui/date-picker";
import {
  Popover,
  PopoverContent,
  PopoverTrigger,
} from "@/components/ui/popover";
import { WysiwygMarkdownEditor } from "./wysiwyg-markdown-editor";
import DOMPurify from 'dompurify';
import ReactMarkdown from 'react-markdown';
import remarkGfm from 'remark-gfm';
import { Checkbox } from "@/components/ui/checkbox";

const PRODUCT_OPTIONS = [
  "CDC Integrations",
  "Lending",
  "Факторинг",
  "Аккредитивы",
  "Гарантии и спец.счета",
  "АДМ",
  "Эквайринг",
  "СБП: B2C, C2B",
  "СБП: B2B",
  "Корпоративные карты",
  "Валютные контракты и платежи",
  "FX",
  "Таможенные карты",
  "Зарплатный проект",
  "Cash Pooling",
  "Рублевые платежи (входящие и исходящие)",
  "Динамическое дисконтирование",
  "IPS: SWAP и РЕПО",
  "IPS: инвест. продукты (акции, облигации и т.д.)",
  "Деривативы",
  "IB: Advisory (M&A, Securitisation), Digital Advisory",
  "CDC Mobile",
  "LORO платежи (рублевые и валютные)",
  "Custody",
  "Специальный Депозитарий",
];

interface ResearchFormProps {
  onSubmit: (data: InsertResearch) => void;
  initialData?: Research | null;
  isLoading?: boolean;
  onCancel?: () => void;
  onDelete?: () => void;
  onTempDataUpdate?: (data: Partial<InsertResearch>) => void;
}

export default function ResearchForm({
  onSubmit,
  initialData,
  isLoading,
  onCancel,
  onDelete,
  onTempDataUpdate,
}: ResearchFormProps) {
  const [errorDialogOpen, setErrorDialogOpen] = useState(false);
  const [errorMessage, setErrorMessage] = useState("");
  const [selectedJtbds, setSelectedJtbds] = useState<Jtbd[]>([]);

  // Log the initial data for debugging
  console.log("Initial data:", initialData);

  // Ensure dates are properly converted to Date objects
  const startDate = initialData?.dateStart
    ? new Date(initialData.dateStart)
    : new Date();

  const endDate = initialData?.dateEnd
    ? new Date(initialData.dateEnd)
    : new Date();

  console.log("Parsed dates:", { startDate, endDate });

  const form = useForm<InsertResearch>({
    resolver: zodResolver(insertResearchSchema),
    defaultValues: {
      name: initialData?.name ?? "",
      team: initialData?.team ?? "",
      researcher: initialData?.researcher ?? "",
      description: initialData?.description ?? "",
      status:
        (initialData?.status as ResearchStatusType) || ResearchStatus.PLANNED,
      dateStart: startDate,
      dateEnd: endDate,
      color: initialData?.color ?? RESEARCH_COLORS[0],
      researchType: (initialData?.researchType as any) || "Not assigned",
      products: initialData?.products ?? [],
    },
  });

  // Reset form when initialData changes
  useEffect(() => {
    const newStartDate = initialData?.dateStart
      ? new Date(initialData.dateStart)
      : new Date();

    const newEndDate = initialData?.dateEnd
      ? new Date(initialData.dateEnd)
      : new Date();

    form.reset({
      name: initialData?.name ?? "",
      team: initialData?.team ?? "",
      researcher: initialData?.researcher ?? "",
      description: initialData?.description ?? "",
      status:
        (initialData?.status as ResearchStatusType) || ResearchStatus.PLANNED,
      dateStart: newStartDate,
      dateEnd: newEndDate,
      color: initialData?.color ?? RESEARCH_COLORS[0],
      researchType: (initialData?.researchType as any) || "Not assigned",
      products: initialData?.products ?? [],
    });
  }, [initialData, form]);

  // Handle form field changes to update temporary data
  const handleFieldChange = (field: string, value: any) => {
    if (onTempDataUpdate) {
      onTempDataUpdate({ [field]: value });
    }
  };

  const handleDelete = async () => {
    try {
      if (onDelete) {
        await onDelete();
      }
    } catch (error: any) {
      if (error.message?.includes("associated meetings")) {
        setErrorMessage(
          "This research cannot be deleted because it has associated meetings. Please delete all related meetings first.",
        );
        setErrorDialogOpen(true);
      } else {
        setErrorMessage("An error occurred while deleting the research.");
        setErrorDialogOpen(true);
      }
    }
  };


  return (
    <>
      <Form {...form}>
        <form onSubmit={form.handleSubmit(onSubmit)} className="space-y-4 p-4">
          {/* Jobs to be Done section - moved to top as requested */}
          {initialData && initialData.id && (
            <div className="mb-6 pb-4 border-b border-gray-100">
              <div className="flex items-center justify-between mb-2">
                <h3 className="text-base font-medium">Jobs to be Done</h3>
              </div>
              <p className="text-sm text-muted-foreground mb-3">
                Добавьте джобу, которая относится к исследованию
              </p>
              <JtbdSelector
                entityId={initialData.id}
                entityType="research"
                selectedJtbds={selectedJtbds}
                onJtbdsChange={setSelectedJtbds}
              />
            </div>
          )}

          {/* Two rows layout for Date/Status/Color fields */}
          <div className="mb-6">
            {/* First row: Start Date and End Date */}
            <div className="grid grid-cols-1 md:grid-cols-2 gap-4 mb-4">
              <FormField
                control={form.control}
                name="dateStart"
                render={({ field }) => (
                  <FormItem>
                    <FormLabel className="text-base">
                      Старт исследования
                      <RequiredFieldIndicator />
                    </FormLabel>
                    <FormControl>
                      <DatePicker
                        value={field.value}
                        onChange={(date) => {
                          if (date) {
                            field.onChange(date);
                            handleFieldChange("dateStart", date);
                          }
                        }}
                        placeholder="дд/мм/гг"
                        className="w-full"
                      />
                    </FormControl>
                    <FormMessage />
                  </FormItem>
                )}
              />

              <FormField
                control={form.control}
                name="dateEnd"
                render={({ field }) => (
                  <FormItem>
                    <FormLabel className="text-base">
                      Конец исследования
                      <RequiredFieldIndicator />
                    </FormLabel>
                    <FormControl>
                      <DatePicker
                        value={field.value}
                        onChange={(date) => {
                          if (date) {
                            field.onChange(date);
                            handleFieldChange("dateEnd", date);
                          }
                        }}
                        placeholder="дд/мм/гг"
                        className="w-full"
                      />
                    </FormControl>
                    <FormMessage />
                  </FormItem>
                )}
              />
            </div>

            {/* Second row: Status, Research Type, and Color */}
            <div className="grid grid-cols-1 md:grid-cols-3 gap-4">
              <FormField
                control={form.control}
                name="status"
                render={({ field }) => (
                  <FormItem>
                    <FormLabel className="text-base">
                      Статус
                      <RequiredFieldIndicator />
                    </FormLabel>
                    <Select
                      onValueChange={(value) => {
                        field.onChange(value);
                        handleFieldChange("status", value);
                      }}
                      value={field.value}
                    >
                      <FormControl>
                        <SelectTrigger>
                          <SelectValue placeholder="Выберите статус" />
                        </SelectTrigger>
                      </FormControl>
                      <SelectContent>
                        {Object.values(ResearchStatus).map((status) => (
                          <SelectItem key={status} value={status}>
                            {status}
                          </SelectItem>
                        ))}
                      </SelectContent>
                    </Select>
                    <FormMessage />
                  </FormItem>
                )}
              />

              <FormField
                control={form.control}
                name="researchType"
                render={({ field }) => (
                  <FormItem>
                    <FormLabel className="text-base">
                      Research Type
                      <RequiredFieldIndicator />
                    </FormLabel>
                    <Select
                      onValueChange={(value) => {
                        field.onChange(value);
                        handleFieldChange("researchType", value);
                      }}
                      value={field.value}
                    >
                      <FormControl>
                        <SelectTrigger>
                          <SelectValue placeholder="Select research type" />
                        </SelectTrigger>
                      </FormControl>
                      <SelectContent>
                        <SelectItem value="CATI (Telephone Survey)">
                          CATI (Telephone Survey)
                        </SelectItem>
                        <SelectItem value="CAWI (Online Survey)">
                          CAWI (Online Survey)
                        </SelectItem>
                        <SelectItem value="Moderated usability testing">
                          Moderated usability testing
                        </SelectItem>
                        <SelectItem value="Unmoderated usability testing">
                          Unmoderated usability testing
                        </SelectItem>
                        <SelectItem value="Co-creation session">
                          Co-creation session
                        </SelectItem>
                        <SelectItem value="Interviews">Interviews</SelectItem>
                        <SelectItem value="Desk research">Desk research</SelectItem>
                        <SelectItem value="Not assigned">Not assigned</SelectItem>
                      </SelectContent>
                    </Select>
                    <FormMessage />
                  </FormItem>
                )}
              />

              <FormField
                control={form.control}
                name="color"
                render={({ field }) => (
                  <FormItem>
                    <FormLabel className="text-base">Цвет</FormLabel>
                    <Popover>
                      <PopoverTrigger asChild>
                        <FormControl>
                          <Button
                            variant="outline"
                            role="combobox"
                            className="w-full justify-between"
                          >
                            <div className="flex items-center gap-2">
                              <div
                                className="w-5 h-5 rounded-full"
                                style={{ backgroundColor: field.value }}
                              />
                              <span>Выбранный цвет</span>
                            </div>
                            <ChevronDown className="ml-2 h-4 w-4 shrink-0 opacity-50" />
                          </Button>
                        </FormControl>
                      </PopoverTrigger>
                      <PopoverContent className="w-[220px] p-0" align="start">
                        <div className="p-3">
                          <div className="grid grid-cols-4 gap-3">
                            {RESEARCH_COLORS.map((color) => (
                              <div
                                key={color}
                                className="flex justify-center items-center"
                                onClick={() => {
                                  field.onChange(color);
                                  handleFieldChange("color", color);
                                  document.body.click(); // Force the dropdown to close
                                }}
                              >
                                <div
                                  className={`w-7 h-7 rounded-full cursor-pointer hover:scale-110 transition-transform ${
                                    field.value === color
                                      ? "ring-2 ring-primary ring-offset-2"
                                      : "hover:ring-1 hover:ring-gray-300 hover:ring-offset-1"
                                  }`}
                                  style={{ backgroundColor: color }}
                                />
                              </div>
                            ))}
                          </div>
                        </div>
                      </PopoverContent>
                    </Popover>
                    <FormMessage />
                  </FormItem>
                )}
              />
            </div>
          </div>

          {/* Research Name and Team */}
          <div className="grid grid-cols-1 md:grid-cols-2 gap-4">
            <FormField
              control={form.control}
              name="name"
              render={({ field }) => (
                <FormItem>
                  <FormLabel className="text-base">
                    Название исследования
                    <RequiredFieldIndicator />
                  </FormLabel>
                  <FormControl>
                    <Input
                      {...field}
                      className="w-full"
                      onChange={(e) => {
                        field.onChange(e);
                        handleFieldChange("name", e.target.value);
                      }}
                    />
                  </FormControl>
                  <FormMessage />
                </FormItem>
              )}
            />

            <FormField
              control={form.control}
              name="team"
              render={({ field }) => (
                <FormItem>
                  <FormLabel className="text-base">
                    Команда
                    <RequiredFieldIndicator />
                  </FormLabel>
                  <FormControl>
                    <TeamAutocomplete
                      value={field.value}
                      onChange={(value) => {
                        field.onChange(value);
                        handleFieldChange("team", value);
                      }}
                    />
                  </FormControl>
                  <FormMessage />
                </FormItem>
              )}
            />
          </div>

          <div className="grid grid-cols-1 gap-4">
            <FormField
              control={form.control}
              name="researcher"
              render={({ field }) => (
                <FormItem>
                  <FormLabel className="text-base">
                    Исследователь
                    <RequiredFieldIndicator />
                  </FormLabel>
                  <FormControl>
                    <Input
                      {...field}
                      className="w-full"
                      onChange={(e) => {
                        field.onChange(e);
                        handleFieldChange("researcher", e.target.value);
                      }}
                    />
                  </FormControl>
                  <FormMessage />
                </FormItem>
              )}
            />
          </div>

          {/* Products field */}
          <div className="mb-6">
            <FormField
              control={form.control}
              name="products"
              render={({ field }) => (
                <FormItem>
                  <FormLabel className="text-base">Продукты</FormLabel>
                  <Popover>
                    <PopoverTrigger asChild>
                      <FormControl>
                        <Button
                          variant="outline"
                          role="combobox"
                          className="w-full justify-between h-auto min-h-[40px] text-left"
                        >
                          <div className="flex flex-wrap gap-1">
                            {field.value && field.value.length > 0 ? (
                              field.value.map((product) => (
                                <span
                                  key={product}
                                  className="inline-flex items-center px-2 py-1 rounded-md text-xs font-medium bg-blue-100 text-blue-800"
                                >
                                  {product}
                                </span>
                              ))
                            ) : (
                              <span className="text-muted-foreground">
                                Выберите продукты...
                              </span>
                            )}
                          </div>
                          <ChevronDown className="ml-2 h-4 w-4 shrink-0 opacity-50" />
                        </Button>
                      </FormControl>
                    </PopoverTrigger>
                    <PopoverContent className="w-full p-0" align="start">
                      <div className="max-h-60 overflow-y-auto p-3">
                        <div className="space-y-2">
                          {PRODUCT_OPTIONS.map((product) => (
                            <div
                              key={product}
                              className="flex items-center space-x-2"
                            >
                              <Checkbox
                                id={product}
                                checked={
                                  field.value?.includes(product) || false
                                }
                                onCheckedChange={(checked) => {
                                  const currentProducts = field.value || [];
                                  let newProducts;
                                  if (checked) {
                                    newProducts = [...currentProducts, product];
                                  } else {
                                    newProducts = currentProducts.filter(
                                      (p) => p !== product,
                                    );
                                  }
                                  field.onChange(newProducts);
                                  handleFieldChange("products", newProducts);
                                }}
                              />
                              <label
                                htmlFor={product}
                                className="text-sm font-medium leading-none peer-disabled:cursor-not-allowed peer-disabled:opacity-70 cursor-pointer"
                              >
                                {product}
                              </label>
                            </div>
                          ))}
                        </div>
                      </div>
                    </PopoverContent>
                  </Popover>
                  <FormMessage />
                </FormItem>
              )}
            />
          </div>

          <div className="mb-8">
            <div className="text-sm font-medium text-gray-400 uppercase tracking-wider mb-4">
              Описание
            </div>

            <FormField
              control={form.control}
              name="description"
              render={({ field }) => (
                <FormItem className="w-full">
                  <FormControl>
                    <div data-color-mode="light">
                      <WysiwygMarkdownEditor
                        value={field.value}
                        onChange={(value) => {
                          const newValue = value || "";
                          field.onChange(newValue);
                          handleFieldChange("description", newValue);
                        }}
                        placeholder="Enter research description..."
                        height={300}
<<<<<<< HEAD
                        className=""
=======
                        className="border border-gray-200 rounded-md overflow-hidden"
                        textareaProps={{
                          placeholder: "Введите описание исследования...",
                          style: { resize: 'none' }
                        }}
                        components={{
                          preview: (source, state, dispatch) => {
                            const sanitizedHtml = DOMPurify.sanitize(source || '', {
                              ALLOWED_TAGS: ['p', 'br', 'strong', 'em', 'ul', 'ol', 'li', 'h1', 'h2', 'h3', 'h4', 'h5', 'h6', 'blockquote', 'code', 'pre'],
                              ALLOWED_ATTR: []
                            });
                            return <div dangerouslySetInnerHTML={{ __html: sanitizedHtml }} />;
                          }
                        }}
>>>>>>> 7d092412
                      />
                    </div>
                  </FormControl>
                  <FormMessage />
                </FormItem>
              )}
            />

            {/* Removed JTBD section from here - moved to the top */}
          </div>

          {/* Action Buttons - styled for Notion look, matching Meeting form */}
          <div className="flex flex-col sm:flex-row gap-3 mt-10 pt-6 border-t border-gray-100">
            <Button
              type="submit"
              className="bg-gray-900 hover:bg-gray-800 text-white"
              disabled={isLoading}
              size="sm"
            >
              {isLoading ? "Сохранение..." : "Сохранить исследование"}
            </Button>
            {onCancel && (
              <Button
                type="button"
                variant="outline"
                className="border-gray-300 text-gray-700 hover:bg-gray-50"
                onClick={onCancel}
                size="sm"
              >
                Отмена
              </Button>
            )}
            {onDelete && (
              <Button
                type="button"
                variant="ghost"
                className="text-red-600 hover:bg-red-50 hover:text-red-700 ml-auto"
                onClick={handleDelete}
                disabled={isLoading}
                size="sm"
              >
                Удалить исследование
              </Button>
            )}
          </div>
        </form>
      </Form>

      <Dialog open={errorDialogOpen} onOpenChange={setErrorDialogOpen}>
        <DialogContent>
          <DialogHeader>
            <DialogTitle>Error</DialogTitle>
            <DialogDescription>{errorMessage}</DialogDescription>
          </DialogHeader>
          <div className="flex justify-end">
            <Button onClick={() => setErrorDialogOpen(false)}>OK</Button>
          </div>
        </DialogContent>
      </Dialog>
    </>
  );
}<|MERGE_RESOLUTION|>--- conflicted
+++ resolved
@@ -46,9 +46,9 @@
   PopoverTrigger,
 } from "@/components/ui/popover";
 import { WysiwygMarkdownEditor } from "./wysiwyg-markdown-editor";
-import DOMPurify from 'dompurify';
-import ReactMarkdown from 'react-markdown';
-import remarkGfm from 'remark-gfm';
+import DOMPurify from "dompurify";
+import ReactMarkdown from "react-markdown";
+import remarkGfm from "remark-gfm";
 import { Checkbox } from "@/components/ui/checkbox";
 
 const PRODUCT_OPTIONS = [
@@ -180,7 +180,6 @@
       }
     }
   };
-
 
   return (
     <>
@@ -337,8 +336,12 @@
                           Co-creation session
                         </SelectItem>
                         <SelectItem value="Interviews">Interviews</SelectItem>
-                        <SelectItem value="Desk research">Desk research</SelectItem>
-                        <SelectItem value="Not assigned">Not assigned</SelectItem>
+                        <SelectItem value="Desk research">
+                          Desk research
+                        </SelectItem>
+                        <SelectItem value="Not assigned">
+                          Not assigned
+                        </SelectItem>
                       </SelectContent>
                     </Select>
                     <FormMessage />
@@ -583,24 +586,7 @@
                         }}
                         placeholder="Enter research description..."
                         height={300}
-<<<<<<< HEAD
                         className=""
-=======
-                        className="border border-gray-200 rounded-md overflow-hidden"
-                        textareaProps={{
-                          placeholder: "Введите описание исследования...",
-                          style: { resize: 'none' }
-                        }}
-                        components={{
-                          preview: (source, state, dispatch) => {
-                            const sanitizedHtml = DOMPurify.sanitize(source || '', {
-                              ALLOWED_TAGS: ['p', 'br', 'strong', 'em', 'ul', 'ol', 'li', 'h1', 'h2', 'h3', 'h4', 'h5', 'h6', 'blockquote', 'code', 'pre'],
-                              ALLOWED_ATTR: []
-                            });
-                            return <div dangerouslySetInnerHTML={{ __html: sanitizedHtml }} />;
-                          }
-                        }}
->>>>>>> 7d092412
                       />
                     </div>
                   </FormControl>

import { useState, useRef } from "react";
import { useForm } from "react-hook-form";
import { zodResolver } from "@hookform/resolvers/zod";
import { insertMeetingSchema, type InsertMeeting, MeetingStatus, type Meeting, type Research, type MeetingStatusType, type Jtbd } from "@shared/schema";
import {
  Form,
  FormControl,
  FormDescription,
  FormField,
  FormItem,
  FormLabel,
  FormMessage,
} from "@/components/ui/form";
import { Input } from "@/components/ui/input";
import { Button } from "@/components/ui/button";
import { Checkbox } from "@/components/ui/checkbox";
import {
  Select,
  SelectContent,
  SelectItem,
  SelectTrigger,
  SelectValue,
} from "@/components/ui/select";
import { useQuery } from "@tanstack/react-query";
import { useManagers } from "@/hooks/use-managers";
import { formatDateForInput, parseDateFromInput } from "@/lib/date-utils";
import { DatePicker } from "@/components/ui/date-picker";
import { PositionAutocomplete } from "./position-autocomplete";
import { JtbdSelector } from "./jtbd-selector";
import { WysiwygMarkdownEditor } from "./wysiwyg-markdown-editor";
import DOMPurify from 'dompurify';
import remarkGfm from 'remark-gfm';
import { RequiredFieldIndicator } from "./required-field-indicator";
import { ResearchSelector } from "./research-selector";

interface MeetingFormProps {
  onSubmit: (data: InsertMeeting) => void;
  initialData?: Meeting | null;
  isLoading?: boolean;
  onCancel?: () => void;
  onDelete?: () => void;
  onCnumChange?: (cnum: string) => void;
  meetings?: Meeting[];
  hideNotesAndFullText?: boolean;
  onTempDataUpdate?: (data: Partial<InsertMeeting>) => void;
  isCreating?: boolean; // Flag to indicate if we're creating a new meeting
  selectedJtbds?: Jtbd[]; // For passing selected JTBDs from parent
  onJtbdsChange?: (jtbds: Jtbd[]) => void; // For updating selected JTBDs in parent
  preselectedResearch?: Research | null; // For showing preselected research name
}

export default function MeetingForm({
  onSubmit,
  initialData,
  isLoading,
  onCancel,
  onDelete,
  onCnumChange,
  meetings = [],
  hideNotesAndFullText = false,
  onTempDataUpdate,
  isCreating = false,
  selectedJtbds: parentSelectedJtbds,
  onJtbdsChange,
  preselectedResearch
}: MeetingFormProps) {
  const [localSelectedJtbds, setLocalSelectedJtbds] = useState<Jtbd[]>([]);
  const [validationError, setValidationError] = useState<boolean>(false);
  const cnumFieldRef = useRef<HTMLDivElement>(null);
  
  // Use parent-provided JTBDs if available, otherwise use local state
  const selectedJtbds = parentSelectedJtbds || localSelectedJtbds;
  const handleJtbdsChange = onJtbdsChange || setLocalSelectedJtbds;
  
  // Research data is now loaded on-demand via ResearchSelector component
  // No need to pre-load all researches
  const researches: Research[] = [];
  const { lastUsedManager, addManager } = useManagers();

  // Properly handle the date conversion for the form
  const defaultDate = initialData 
    ? new Date(initialData.date).toISOString().slice(0, 10)
    : new Date().toISOString().slice(0, 10);

  type FormValues = {
    respondentName: string;
    respondentPosition: string;
    cnum: string;
    gcc: string;
    companyName: string;
    email: string;
    researcher: string;
    relationshipManager: string;
    salesPerson: string;
    date: Date;
    researchId: number | undefined;
    status: MeetingStatusType;
    notes: string;
    fullText: string;
    hasGift: "yes" | "no";
  };

  const form = useForm<FormValues>({
    resolver: zodResolver(insertMeetingSchema),
    defaultValues: {
      respondentName: initialData?.respondentName ?? "",
      respondentPosition: initialData?.respondentPosition ?? "",
      cnum: initialData?.cnum ?? "",
      gcc: initialData?.gcc ?? "",
      companyName: initialData?.companyName ?? "",
      email: initialData?.email ?? "",
      researcher: initialData?.researcher ?? "", // Researcher from connected research
      relationshipManager: initialData?.relationshipManager ?? (!initialData ? lastUsedManager : ""),
      salesPerson: initialData?.salesPerson ?? "",
      date: new Date(defaultDate),
      researchId: initialData?.researchId ?? undefined,
      status: (initialData?.status as MeetingStatusType) ?? MeetingStatus.IN_PROGRESS,
      notes: initialData?.notes ?? "",
      fullText: initialData?.fullText ?? "",
      hasGift: (initialData?.hasGift as "yes" | "no") ?? "no",
    },
  });

  // Helper function to handle form field changes and update temporary data
  const handleFieldChange = (field: string, value: any) => {
    if (onTempDataUpdate) {
      onTempDataUpdate({ [field]: value } as any);
    }
  };

  // Handle form submission
  const onSubmitWrapper = (data: FormValues) => {
    // Check if at least one of CNUM or GCC is provided
    const hasCnum = data.cnum && data.cnum.trim().length > 0;
    const hasGcc = data.gcc && data.gcc.trim().length > 0;
    
    if (!hasCnum && !hasGcc) {
      // Highlight the disclaimer text in red
      setValidationError(true);
      
      // Scroll to the CNUM field
      if (cnumFieldRef.current) {
        cnumFieldRef.current.scrollIntoView({ 
          behavior: 'smooth', 
          block: 'center' 
        });
        // Focus the CNUM input field
        const input = cnumFieldRef.current.querySelector('input');
        if (input) {
          setTimeout(() => input.focus(), 300);
        }
      }
      
      return; // Prevent form submission
    }
    
    // Clear validation error if submission is valid
    setValidationError(false);
    
    if (data.relationshipManager) {
      addManager(data.relationshipManager);
    }
    // Convert form data to InsertMeeting type
    onSubmit(data as unknown as InsertMeeting);
  };

  // Clear validation error when user starts typing in either field
  const handleCnumChange = (value: string) => {
    if (validationError && value.trim().length > 0) {
      setValidationError(false);
    }
  };

  const handleGccChange = (value: string) => {
    if (validationError && value.trim().length > 0) {
      setValidationError(false);
    }
  };

  return (
    <Form {...form}>
      <form onSubmit={form.handleSubmit(onSubmitWrapper)} className="space-y-6">
        {/* Jobs to be Done section - moved to top as requested */}
        <div className="mb-6 pb-4 border-b border-gray-100">
          <div className="flex items-center justify-between mb-2">
            <h3 className="text-base font-medium">Jobs to be Done</h3>
          </div>
          <p className="text-sm text-gray-500 mb-3">
            Track which jobs were discussed during this meeting
          </p>
          <JtbdSelector 
            entityId={initialData?.id || 0} 
            entityType="meeting"
            selectedJtbds={selectedJtbds}
            onJtbdsChange={handleJtbdsChange}
          />
        </div>
        
        {/* Date and Status Fields - Moved to top of form per user request */}
        <div className="mb-8">
          <div className="grid grid-cols-1 md:grid-cols-2 gap-6">
            <FormField
              control={form.control}
              name="date"
              render={({ field: { onChange, value, ...rest } }) => (
                <FormItem>
                  <FormLabel className="text-base">
                    Дата
                    <RequiredFieldIndicator />
                  </FormLabel>
                  <FormControl>
                    <DatePicker
                      value={value instanceof Date ? value : undefined}
                      onChange={(date) => {
                        if (date) {
                          onChange(date);
                        }
                      }}
                      placeholder="дд/мм/гг"
                      className="w-full"
                      {...rest}
                    />
                  </FormControl>
                  <FormMessage />
                </FormItem>
              )}
            />
            
            <FormField
              control={form.control}
              name="status"
              render={({ field }) => (
                <FormItem>
                  <FormLabel className="text-base">
                    Статус
                    <RequiredFieldIndicator />
                  </FormLabel>
                  <Select 
                    onValueChange={(value) => field.onChange(value)} 
                    value={field.value}
                  >
                    <FormControl>
                      <SelectTrigger>
                        <SelectValue placeholder="Выберите статус" />
                      </SelectTrigger>
                    </FormControl>
                    <SelectContent>
                      {Object.values(MeetingStatus).map((status) => (
                        <SelectItem key={status} value={status}>
                          {status}
                        </SelectItem>
                      ))}
                    </SelectContent>
                  </Select>
                  <FormMessage />
                </FormItem>
              )}
            />
          </div>
        </div>
        
        {/* Client Information Section */}
        <div className="mb-8">
          <div className="text-sm font-medium text-gray-400 uppercase tracking-wider mb-4">
            Информация о клиенте
          </div>
          
          <div className="grid grid-cols-1 md:grid-cols-2 gap-6">
            <FormField
              control={form.control}
              name="respondentName"
              render={({ field }) => (
                <FormItem>
                  <FormLabel className="text-base">
                    Имя респондента
                    <RequiredFieldIndicator />
                  </FormLabel>
                  <FormControl>
                    <Input 
                      {...field} 
                      onChange={(e) => {
                        field.onChange(e);
                        handleFieldChange("respondentName", e.target.value);
                      }}
                      className="w-full" 
                      placeholder="Введите имя..."
                    />
                  </FormControl>
                  <FormMessage />
                </FormItem>
              )}
            />

            <FormField
              control={form.control}
              name="respondentPosition"
              render={({ field }) => (
                <FormItem>
                  <FormLabel className="text-base">
                    Должность
                    <RequiredFieldIndicator />
                  </FormLabel>
                  <FormControl>
                    <PositionAutocomplete
                      value={field.value ?? ""}
                      onChange={(value) => {
                        field.onChange(value || "");
                        handleFieldChange("respondentPosition", value || "");
                      }}
                    />
                  </FormControl>
                  <FormMessage />
                </FormItem>
              )}
            />
          </div>

          <div className="grid grid-cols-1 md:grid-cols-2 gap-6 mt-6">
            <FormField
              control={form.control}
              name="companyName"
              render={({ field }) => (
                <FormItem>
                  <FormLabel className="text-base">Компания</FormLabel>
                  <FormControl>
                    <Input 
                      {...field} 
                      onChange={(e) => {
                        field.onChange(e);
                        handleFieldChange("companyName", e.target.value);
                      }}
                      className="w-full" 
                      placeholder="Название компании..."
                    />
                  </FormControl>
                  <FormMessage />
                </FormItem>
              )}
            />

            <FormField
              control={form.control}
              name="email"
              render={({ field }) => (
                <FormItem>
                  <FormLabel className="text-base">Email клиента</FormLabel>
                  <FormControl>
                    <Input 
                      {...field} 
                      type="email"
                      className="w-full" 
                      placeholder="Адрес электронной почты..."
                    />
                  </FormControl>
                  <FormMessage />
                </FormItem>
              )}
            />
          </div>

          <div className="grid grid-cols-1 md:grid-cols-2 gap-6 mt-6">
            <FormField
              control={form.control}
              name="cnum"
              render={({ field }) => (
                <FormItem ref={cnumFieldRef}>
                  <FormLabel className="text-base">
                    CNUM
                    <RequiredFieldIndicator />
                    <span className={`text-xs font-normal ml-2 ${validationError ? 'text-red-500' : 'text-gray-500'}`}>(CNUM or GCC required)</span>
                  </FormLabel>
                  <FormControl>
                    <Input
                      {...field}
                      className="w-full uppercase"
                      onChange={e => {
                        const value = e.target.value.toUpperCase();
                        field.onChange(value);
                        handleCnumChange(value);
                      }}
                      onBlur={(e) => {
                        field.onBlur(); // Call the original onBlur
                        
                        // Check for duplicates when the field loses focus
                        const cnum = e.target.value.trim().toUpperCase();
                        if (cnum && onCnumChange) {
                          onCnumChange(cnum);
                        }
                      }}
                      placeholder="CNUM..."
                    />
                  </FormControl>
                </FormItem>
              )}
            />

            <FormField
              control={form.control}
              name="gcc"
              render={({ field }) => (
                <FormItem>
                  <FormLabel className="text-base">
                    GCC
                    <RequiredFieldIndicator />
                    <span className={`text-xs font-normal ml-2 ${validationError ? 'text-red-500' : 'text-gray-500'}`}>(CNUM or GCC required)</span>
                  </FormLabel>
                  <FormControl>
                    <Input 
                      {...field} 
                      className="w-full" 
                      onChange={e => {
                        field.onChange(e.target.value);
                        handleGccChange(e.target.value);
                      }}
                      placeholder="GCC..."
                    />
                  </FormControl>
                </FormItem>
              )}
            />
          </div>
        </div>

        {/* Meeting Details Section */}
        <div className="mb-8">
          <div className="text-sm font-medium text-gray-400 uppercase tracking-wider mb-4">
            Детали встречи
          </div>

          <div className="grid grid-cols-1 md:grid-cols-2 gap-6">
            <div>
              <FormField
                control={form.control}
                name="researcher"
                render={({ field }) => (
                  <FormItem>
                    <FormLabel className="text-base">Исследователь</FormLabel>
                    <FormControl>
                      <Input 
                        {...field} 
                        className="w-full bg-gray-50"
                        disabled
                        readOnly
                      />
                    </FormControl>
                    <div className="text-xs text-gray-500 mt-1">
                      Наследуется от выбранного исследования
                    </div>
                  </FormItem>
                )}
              />
              
            </div>
            
            <FormField
              control={form.control}
              name="researchId"
              render={({ field }) => (
                <FormItem>
                  <FormLabel className="text-base">
                    Исследование
                    <RequiredFieldIndicator />
                  </FormLabel>
                  <FormControl>
                    <ResearchSelector
                      value={field.value || undefined}
                      onValueChange={(value) => {
                        // Update the research ID
                        field.onChange(value);
                        handleFieldChange("researchId", value);
                      }}
                      onResearchSelect={(research) => {
                        // Update the researcher field with the researcher from the selected research
                        form.setValue('researcher', research.researcher);
                        handleFieldChange("researcher", research.researcher);
                      }}
                      placeholder="Выберите исследование..."
                      displayName={
                        !isCreating && initialData 
                          ? (initialData as any).researchName 
                          : isCreating && preselectedResearch 
                            ? `${preselectedResearch.name} (${preselectedResearch.team})`
                            : undefined
                      }
                    />
                  </FormControl>
                  <FormMessage />
                </FormItem>
              )}
            />

            <div className="col-span-1 md:col-span-2 grid grid-cols-1 md:grid-cols-2 gap-6">
              <FormField
                control={form.control}
                name="relationshipManager"
                render={({ field }) => (
                  <FormItem>
                    <FormLabel className="text-base">
                      Клиентский менеджер
                      <RequiredFieldIndicator />
                    </FormLabel>
                    <FormControl>
                      <Input 
                        {...field} 
                        className="w-full" 
                        placeholder="Имя RM..."
                      />
                    </FormControl>
                    <FormMessage />
                  </FormItem>
                )}
              />
              
              <FormField
                control={form.control}
                name="salesPerson"
                render={({ field }) => (
                  <FormItem>
                    <FormLabel className="text-base">
                      Рекрутер
                      <RequiredFieldIndicator />
                    </FormLabel>
                    <FormControl>
                      <Input 
                        {...field} 
                        className="w-full" 
                        placeholder="Имя рекрутера..."
                      />
                    </FormControl>
                    <FormMessage />
                  </FormItem>
                )}
              />
            </div>
          </div>

          {/* Gift field - last field in Meeting Details */}
          <FormField
            control={form.control}
            name="hasGift"
            render={({ field }) => (
              <FormItem className="flex flex-row items-start space-x-3 space-y-0 rounded-md border p-4 mt-6">
                <FormControl>
                  <Checkbox
                    checked={field.value === "yes"}
                    onCheckedChange={(checked) => {
                      field.onChange(checked ? "yes" : "no");
                    }}
                  />
                </FormControl>
                <div className="space-y-1 leading-none">
                  <FormLabel className="text-base cursor-pointer">
                    Подарок предоставлен
                  </FormLabel>
                  <FormDescription>
                    Отметьте, если подарок был предоставлен во время этой встречи
                  </FormDescription>
                </div>
              </FormItem>
            )}
          />
        </div>

{!hideNotesAndFullText && (
          <>
            {/* Meeting Notes Section */}
            <div className="mb-8">
              <div className="text-sm font-medium text-gray-400 uppercase tracking-wider mb-4">
                Заметки о встрече
              </div>
              
              <FormField
                control={form.control}
                name="notes"
                render={({ field }) => (
                  <FormItem className="w-full">
                    <FormControl>
<<<<<<< HEAD
                      <WysiwygMarkdownEditor
                        value={field.value}
                        onChange={(value) => field.onChange(value || '')}
                        placeholder="Enter meeting notes..."
                        height={300}
                        className=""
                      />
=======
                      <div data-color-mode="light">
                        <MDEditor
                          value={field.value}
                          onChange={(value) => field.onChange(value || '')}
                          preview="edit"
                          height={300}
                          className="border border-gray-200 rounded-md overflow-hidden"
                          textareaProps={{
                            placeholder: "Введите заметки о встрече...",
                            style: { resize: 'none' }
                          }}
                          components={{
                            preview: (source, state, dispatch) => {
                              const sanitizedHtml = DOMPurify.sanitize(source || '', {
                                ALLOWED_TAGS: ['p', 'br', 'strong', 'em', 'ul', 'ol', 'li', 'h1', 'h2', 'h3', 'h4', 'h5', 'h6', 'blockquote', 'code', 'pre'],
                                ALLOWED_ATTR: []
                              });
                              return <div dangerouslySetInnerHTML={{ __html: sanitizedHtml }} />;
                            }
                          }}
                        />
                      </div>
>>>>>>> 7d092412
                    </FormControl>
                    <FormMessage />
                  </FormItem>
                )}
              />
            </div>

            {/* Full Text Section */}
            <div className="mb-8">
              <div className="text-sm font-medium text-gray-400 uppercase tracking-wider mb-4">
                Отчет в текстовом виде
              </div>
              
              <FormField
                control={form.control}
                name="fullText"
                render={({ field }) => (
                  <FormItem className="w-full">
                    <FormControl>
<<<<<<< HEAD
                      <WysiwygMarkdownEditor
                        value={field.value}
                        onChange={(value) => field.onChange(value || '')}
                        placeholder="Enter full text content..."
                        height={300}
                        className=""
                      />
=======
                      <div data-color-mode="light">
                        <MDEditor
                          value={field.value}
                          onChange={(value) => field.onChange(value || '')}
                          preview="edit"
                          height={300}
                          className="border border-gray-200 rounded-md overflow-hidden"
                          textareaProps={{
                            placeholder: "Введите полный текст содержания...",
                            style: { resize: 'none' }
                          }}
                          components={{
                            preview: (source, state, dispatch) => {
                              const sanitizedHtml = DOMPurify.sanitize(source || '', {
                                ALLOWED_TAGS: ['p', 'br', 'strong', 'em', 'ul', 'ol', 'li', 'h1', 'h2', 'h3', 'h4', 'h5', 'h6', 'blockquote', 'code', 'pre'],
                                ALLOWED_ATTR: []
                              });
                              return <div dangerouslySetInnerHTML={{ __html: sanitizedHtml }} />;
                            }
                          }}
                        />
                      </div>
>>>>>>> 7d092412
                    </FormControl>
                    <FormMessage />
                  </FormItem>
                )}
              />
            </div>
          </>
        )}

        {/* Action Buttons - styled for Notion look */}
        <div className="flex flex-col sm:flex-row gap-3 mt-10 pt-6 border-t border-gray-100">
          <Button
            type="submit"
            className="bg-gray-900 hover:bg-gray-800 text-white"
            disabled={isLoading}
            size="sm"
          >
            {isLoading ? "Сохранение..." : "Сохранить встречу"}
          </Button>
          {onCancel && (
            <Button
              type="button"
              variant="outline"
              className="border-gray-300 text-gray-700 hover:bg-gray-50"
              onClick={onCancel}
              size="sm"
            >
              Отмена
            </Button>
          )}
          {onDelete && (
            <Button
              type="button"
              variant="ghost"
              className="text-red-600 hover:bg-red-50 hover:text-red-700 ml-auto"
              onClick={onDelete}
              size="sm"
            >
              Удалить встречу
            </Button>
          )}
        </div>
      </form>
    </Form>
  );
}<|MERGE_RESOLUTION|>--- conflicted
+++ resolved
@@ -575,38 +575,13 @@
                 render={({ field }) => (
                   <FormItem className="w-full">
                     <FormControl>
-<<<<<<< HEAD
                       <WysiwygMarkdownEditor
                         value={field.value}
                         onChange={(value) => field.onChange(value || '')}
-                        placeholder="Enter meeting notes..."
+                        placeholder="Введите заметки о встрече..."
                         height={300}
                         className=""
                       />
-=======
-                      <div data-color-mode="light">
-                        <MDEditor
-                          value={field.value}
-                          onChange={(value) => field.onChange(value || '')}
-                          preview="edit"
-                          height={300}
-                          className="border border-gray-200 rounded-md overflow-hidden"
-                          textareaProps={{
-                            placeholder: "Введите заметки о встрече...",
-                            style: { resize: 'none' }
-                          }}
-                          components={{
-                            preview: (source, state, dispatch) => {
-                              const sanitizedHtml = DOMPurify.sanitize(source || '', {
-                                ALLOWED_TAGS: ['p', 'br', 'strong', 'em', 'ul', 'ol', 'li', 'h1', 'h2', 'h3', 'h4', 'h5', 'h6', 'blockquote', 'code', 'pre'],
-                                ALLOWED_ATTR: []
-                              });
-                              return <div dangerouslySetInnerHTML={{ __html: sanitizedHtml }} />;
-                            }
-                          }}
-                        />
-                      </div>
->>>>>>> 7d092412
                     </FormControl>
                     <FormMessage />
                   </FormItem>
@@ -626,38 +601,13 @@
                 render={({ field }) => (
                   <FormItem className="w-full">
                     <FormControl>
-<<<<<<< HEAD
                       <WysiwygMarkdownEditor
                         value={field.value}
                         onChange={(value) => field.onChange(value || '')}
-                        placeholder="Enter full text content..."
+                        placeholder="Введите полный текст содержания..."
                         height={300}
                         className=""
                       />
-=======
-                      <div data-color-mode="light">
-                        <MDEditor
-                          value={field.value}
-                          onChange={(value) => field.onChange(value || '')}
-                          preview="edit"
-                          height={300}
-                          className="border border-gray-200 rounded-md overflow-hidden"
-                          textareaProps={{
-                            placeholder: "Введите полный текст содержания...",
-                            style: { resize: 'none' }
-                          }}
-                          components={{
-                            preview: (source, state, dispatch) => {
-                              const sanitizedHtml = DOMPurify.sanitize(source || '', {
-                                ALLOWED_TAGS: ['p', 'br', 'strong', 'em', 'ul', 'ol', 'li', 'h1', 'h2', 'h3', 'h4', 'h5', 'h6', 'blockquote', 'code', 'pre'],
-                                ALLOWED_ATTR: []
-                              });
-                              return <div dangerouslySetInnerHTML={{ __html: sanitizedHtml }} />;
-                            }
-                          }}
-                        />
-                      </div>
->>>>>>> 7d092412
                     </FormControl>
                     <FormMessage />
                   </FormItem>

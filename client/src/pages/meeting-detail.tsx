import { useState, useEffect } from "react";
import { useQuery, useMutation } from "@tanstack/react-query";
import { useParams, useLocation } from "wouter";
import {
  Meeting,
  MeetingStatus,
  Research,
  InsertMeeting,
} from "@shared/schema";

// Types for summarization display
interface SummarizationResponseBlock {
  blockName: string;
  blockElements: Array<
    SummarizationResponseBlock | SummarizationResponseQuestion
  >;
  blockSummary: string;
  question?: string;
  answer?: string;
}

interface SummarizationResponseQuestion {
  question: string;
  answer: string;
}

interface SummarizationResponse {
  items: SummarizationResponseBlock[];
  summary: string;
}
import { apiRequest, queryClient } from "@/lib/queryClient";
import { Button } from "@/components/ui/button";
import { Card, CardContent } from "@/components/ui/card";
import { Tabs, TabsContent, TabsList, TabsTrigger } from "@/components/ui/tabs";
import {
  ArrowLeft,
  Loader2,
  ExternalLink,
  ExternalLinkIcon,
  ChevronDown,
  ChevronRight,
  MessageSquare,
  FileText,
  CheckCircle,
  XCircle,
  Clock,
  AlertCircle,
} from "lucide-react";
import {
  AlertDialog,
  AlertDialogAction,
  AlertDialogCancel,
  AlertDialogContent,
  AlertDialogDescription,
  AlertDialogFooter,
  AlertDialogHeader,
  AlertDialogTitle,
} from "@/components/ui/alert-dialog";
import {
  Dialog,
  DialogContent,
  DialogDescription,
  DialogFooter,
  DialogHeader,
  DialogTitle,
} from "@/components/ui/dialog";
import { useToast } from "@/hooks/use-toast";
import MeetingForm from "@/components/meeting-form";
import ReactMarkdown from 'react-markdown';
import remarkGfm from 'remark-gfm';
import { WysiwygMarkdownEditor } from "@/components/wysiwyg-markdown-editor";
import DOMPurify from 'dompurify';
import { Table, TableBody, TableCell, TableHead, TableHeader, TableRow } from "@/components/ui/table";
import { formatDateShort } from "@/lib/date-utils";
import MDEditor from "@uiw/react-md-editor";
import {
  Collapsible,
  CollapsibleContent,
  CollapsibleTrigger,
} from "@/components/ui/collapsible";
import { Badge } from "@/components/ui/badge";
import { useForm } from "react-hook-form";
import { zodResolver } from "@hookform/resolvers/zod";
import { insertMeetingSchema } from "@shared/schema";
import {
  Form,
  FormControl,
  FormField,
  FormItem,
  FormLabel,
  FormMessage,
} from "@/components/ui/form";
import FileUpload from "@/components/file-upload";
import FileAttachments from "@/components/file-attachments";

// Helper type for handling Meeting with ID
type MeetingWithId = Meeting;

// Component to render a single question with answer
function SummarizationQuestion({
  question,
  answer,
}: SummarizationResponseQuestion) {
  return (
    <div
      className="border-l-4 border-blue-200 pl-4 py-2 bg-gray-50 rounded-r-md"
      data-testid="summarization-question"
    >
      <div className="flex items-start gap-2 mb-2">
        <MessageSquare className="h-4 w-4 text-blue-600 mt-0.5 flex-shrink-0" />
        <p
          className="font-medium text-gray-800 text-sm"
          data-testid="question-text"
        >
          {question}
        </p>
      </div>
      {answer && (
        <div
          className="ml-6 text-sm text-gray-600 bg-white p-2 rounded border"
          data-testid="answer-text"
        >
          {answer}
        </div>
      )}
    </div>
  );
}

// Component to render a single block with nested structure
function SummarizationBlock({
  block,
  level = 0,
}: {
  block: SummarizationResponseBlock;
  level?: number;
}) {
  const [isExpanded, setIsExpanded] = useState(true);
  const isRootLevel = level === 0;
  const hasElements = block.blockElements && block.blockElements.length > 0;

  // Determine if this is a question block vs a nested block
  const isQuestionBlock = "question" in block && block.question;

  // Use static classes instead of dynamic ones for Tailwind JIT
  const indentClass =
    level === 1 ? "ml-4" : level === 2 ? "ml-8" : level === 3 ? "ml-12" : "";
  const cardClass = isRootLevel
    ? "border border-gray-200 rounded-lg p-4 mb-4 bg-white shadow-sm"
    : "border-l-2 border-gray-300 pl-3 py-2 mb-2 bg-gray-50/50 rounded-r";

  return (
    <div
      className={`${cardClass} ${indentClass}`}
      data-testid={`summarization-block-${level}`}
    >
      <Collapsible open={isExpanded} onOpenChange={setIsExpanded}>
        <div className="flex items-center justify-between">
          <CollapsibleTrigger
            className="flex items-center gap-2 hover:bg-gray-100 p-1 rounded transition-colors"
            data-testid="block-toggle"
          >
            {hasElements ? (
              isExpanded ? (
                <ChevronDown className="h-4 w-4" />
              ) : (
                <ChevronRight className="h-4 w-4" />
              )
            ) : (
              <FileText className="h-4 w-4 text-gray-400" />
            )}
            <h4
              className={`${isRootLevel ? "text-lg font-semibold" : "text-sm font-medium"} text-gray-800`}
              data-testid="block-name"
            >
              {block.blockName}
            </h4>
            {hasElements && (
              <Badge
                variant="secondary"
                className="text-xs"
                data-testid="block-count"
              >
                {block.blockElements.length}{" "}
                {block.blockElements.length === 1 ? "item" : "items"}
              </Badge>
            )}
          </CollapsibleTrigger>
        </div>

        {/* Block question (if this block has a direct question) */}
        {isQuestionBlock && (
          <div className="mt-3">
            <SummarizationQuestion
              question={block.question!}
              answer={block.answer || ""}
            />
          </div>
        )}

        {/* Block elements (nested content) */}
        <CollapsibleContent
          className="space-y-2 mt-3"
          data-testid="block-elements"
        >
          {block.blockElements.map((element, index) => {
            if (
              "question" in element &&
              "answer" in element &&
              !("blockName" in element)
            ) {
              // It's a question element - ensure it matches SummarizationResponseQuestion type
              const questionElement = element as SummarizationResponseQuestion;
              return <SummarizationQuestion key={index} {...questionElement} />;
            } else {
              // It's a nested block
              const blockElement = element as SummarizationResponseBlock;
              return (
                <SummarizationBlock
                  key={index}
                  block={blockElement}
                  level={level + 1}
                />
              );
            }
          })}
        </CollapsibleContent>

        {/* Block summary */}
        {block.blockSummary && (
          <div
            className="mt-3 p-3 bg-blue-50 border border-blue-200 rounded-md"
            data-testid="block-summary"
          >
            <div className="flex items-start gap-2">
              <FileText className="h-4 w-4 text-blue-600 mt-0.5 flex-shrink-0" />
              <div>
                <p className="text-xs font-medium text-blue-800 mb-1">
                  Block Summary
                </p>
                <p className="text-sm text-blue-700">{block.blockSummary}</p>
              </div>
            </div>
          </div>
        )}
      </Collapsible>
    </div>
  );
}

// Main component to display complete summarization result
function SummarizationDisplay({ result }: { result: SummarizationResponse }) {
  return (
    <div className="space-y-6" data-testid="summarization-display">
      {/* Overall Summary */}
      {result.summary && (
        <Card
          className="border-green-200 bg-green-50"
          data-testid="overall-summary"
        >
          <CardContent className="p-4">
            <div className="flex items-start gap-3">
              <CheckCircle className="h-5 w-5 text-green-600 mt-0.5 flex-shrink-0" />
              <div>
                <h3 className="font-semibold text-green-800 mb-2">
                  Meeting Summary
                </h3>
                <p
                  className="text-sm text-green-700"
                  data-testid="summary-text"
                >
                  {result.summary}
                </p>
              </div>
            </div>
          </CardContent>
        </Card>
      )}

      {/* Detailed Blocks */}
      <div>
        <h3
          className="text-lg font-semibold text-gray-800 mb-4 flex items-center gap-2"
          data-testid="detailed-analysis-title"
        >
          <FileText className="h-5 w-5" />
          Detailed Interview Analysis
        </h3>
        <div className="space-y-2" data-testid="analysis-blocks">
          {result.items.map((item, index) => (
            <SummarizationBlock key={index} block={item} level={0} />
          ))}
        </div>
      </div>
    </div>
  );
}

// Component for Meeting Info tab (all fields except notes and fullText)
function MeetingInfoForm({
  meeting,
  onUpdate,
  isLoading,
  onTempDataUpdate,
  onDelete,
}: {
  meeting?: Meeting;
  onUpdate: (data: InsertMeeting) => void;
  isLoading: boolean;
  onTempDataUpdate?: (data: Partial<InsertMeeting>) => void;
  onDelete?: () => void;
}) {
  return (
    <MeetingForm
      onSubmit={onUpdate}
      initialData={meeting || null}
      isLoading={isLoading}
      hideNotesAndFullText={true}
      onTempDataUpdate={onTempDataUpdate}
      isCreating={false}
      onDelete={onDelete}
    />
  );
}

// Component for Meeting Results tab (notes and fullText only)
function MeetingResultsForm({
  meeting,
  onUpdate,
  isLoading,
  onTempDataUpdate,
}: {
  meeting?: Meeting;
  onUpdate: (data: InsertMeeting) => void;
  isLoading: boolean;
  onTempDataUpdate?: (data: Partial<InsertMeeting>) => void;
}) {
  const [isProcessing, setIsProcessing] = useState(false);
  const form = useForm<{ notes: string; fullText: string }>({
    defaultValues: {
      notes: meeting?.notes || "",
      fullText: meeting?.fullText || "",
    },
  });

  // Reset form when meeting data changes
  useEffect(() => {
    if (meeting) {
      form.reset({
        notes: meeting.notes || "",
        fullText: meeting.fullText || "",
      });
    }
  }, [meeting, form]);

  // Handle form field changes to update temporary data
  const handleFieldChange = (field: string, value: string) => {
    if (onTempDataUpdate) {
      onTempDataUpdate({ [field]: value } as any);
    }
  };

  const handleSubmit = (data: { notes: string; fullText: string }) => {
    if (meeting) {
      onUpdate({
        respondentName: meeting.respondentName,
        respondentPosition: meeting.respondentPosition,
        cnum: meeting.cnum,
        gcc: meeting.gcc || "",
        companyName: meeting.companyName || "",
        email: meeting.email || "",
        researcher: meeting.researcher || "",
        relationshipManager: meeting.relationshipManager,
        salesPerson: meeting.salesPerson,
        date: meeting.date,
        researchId: meeting.researchId,
        status: meeting.status as any,
        notes: data.notes,
        fullText: data.fullText,
        hasGift: (meeting.hasGift as "yes" | "no") || "no",
        summarizationStatus:
          (meeting.summarizationStatus as any) || "not_started",
      });
    }
  };
  // Handle when files are uploaded successfully
  const handleUploadComplete = () => {
    // Files are uploaded and transcription is processing in the background
    // The FileAttachments component will show the status
  };

  return (
    <Form {...form}>
      <div className="space-y-6">
        {/* File Upload and Attachments Section */}
        <div className="space-y-6">
          <FileUpload
            meetingId={meeting?.id || null}
            onUploadComplete={handleUploadComplete}
            isProcessing={isProcessing}
            setIsProcessing={setIsProcessing}
          />

          {meeting?.id && <FileAttachments meetingId={meeting.id} />}
        </div>

        {/* Meeting Results Form */}
        <form onSubmit={form.handleSubmit(handleSubmit)} className="space-y-6">
        <FormField
          control={form.control}
          name="notes"
          render={({ field }) => (
            <FormItem>
              <FormLabel className="text-lg font-medium">Заметки о встрече</FormLabel>
              <FormControl>
                <WysiwygMarkdownEditor
                  value={field.value}
                  onChange={(val) => {
                    const newValue = val || "";
                    field.onChange(newValue);
                    handleFieldChange("notes", newValue);
                  }}
                  placeholder="Введите заметки о встрече..."
                  height={300}
                  className=""
                />
              </FormControl>
              <FormMessage />
            </FormItem>
          )}
        />
        
        <FormField
          control={form.control}
          name="fullText"
          render={({ field }) => (
            <FormItem>
              <FormLabel className="text-lg font-medium">Отчет в текстовом виде</FormLabel>
              <FormControl>
                <WysiwygMarkdownEditor
                  value={field.value}
                  onChange={(val) => {
                    const newValue = val || "";
                    field.onChange(newValue);
                    handleFieldChange("fullText", newValue);
                  }}
                  placeholder="Введите полный текст..."
                  height={300}
                  className=""
                />
              </FormControl>
              <FormMessage />
            </FormItem>
          )}
        />

          {/* Summarization Results Section */}
          {meeting?.id && (
            <div className="border-t pt-6">
              <h3 className="text-lg font-semibold text-gray-800 mb-4 flex items-center gap-2">
                <FileText className="h-5 w-5" />
                AI Interview Analysis
              </h3>

              {/* Summarization Status */}
              <div className="mb-4">
                {(!meeting.summarizationStatus ||
                  meeting.summarizationStatus === "not_started") && (
                  <div
                    className="flex items-center gap-2 text-gray-600 bg-gray-50 p-3 rounded-md"
                    data-testid="summarization-not-started"
                  >
                    <AlertCircle className="h-4 w-4" />
                    <span className="text-sm">
                      Analysis will begin automatically after all files are
                      transcribed
                    </span>
                  </div>
                )}

                {meeting.summarizationStatus === "in_progress" && (
                  <div
                    className="flex items-center gap-2 text-blue-600 bg-blue-50 p-3 rounded-md"
                    data-testid="summarization-in-progress"
                  >
                    <Clock className="h-4 w-4 animate-pulse" />
                    <span className="text-sm">AI analysis in progress...</span>
                  </div>
                )}

                {meeting.summarizationStatus === "failed" && (
                  <div
                    className="flex items-center gap-2 text-red-600 bg-red-50 p-3 rounded-md"
                    data-testid="summarization-failed"
                  >
                    <XCircle className="h-4 w-4" />
                    <span className="text-sm">
                      Analysis failed. Please contact support if this issue
                      persists.
                    </span>
                  </div>
                )}

                {meeting.summarizationStatus === "completed" &&
                  meeting.summarizationResult && (
                    <div
                      className="flex items-center gap-2 text-green-600 bg-green-50 p-3 rounded-md mb-4"
                      data-testid="summarization-completed"
                    >
                      <CheckCircle className="h-4 w-4" />
                      <span className="text-sm">
                        AI analysis completed successfully
                      </span>
                    </div>
                  )}
              </div>

              {/* Display summarization results when completed */}
              {(meeting as any).summarizationStatus === "completed" &&
                (meeting as any).summarizationResult && (
                  <SummarizationDisplay
                    result={
                      (meeting as any)
                        .summarizationResult as SummarizationResponse
                    }
                  />
                )}
            </div>
          )}

          <Button type="submit" disabled={isLoading || isProcessing}>
            {isLoading || isProcessing ? (
              <Loader2 className="mr-2 h-4 w-4 animate-spin" />
            ) : null}
            Сохранить результаты
          </Button>
        </form>
      </div>
    </Form>
  );
}

// Types for Guide structure (from research-detail.tsx)
interface Question {
  id: string;
  text: string;
  comment?: string;
  order: number;
}

interface Subblock {
  id: string;
  name: string;
  questions: Question[];
  subblocks: Subblock[];
  order: number;
}

interface QuestionBlock {
  id: string;
  name: string;
  questions: Question[];
  subblocks: Subblock[];
  order: number;
}

// Helper function to parse question blocks (from research-detail.tsx)
const parseQuestionBlocks = (questionsJson: string | null): QuestionBlock[] => {
  if (!questionsJson || typeof questionsJson !== "string") return [];

  try {
    const parsed = JSON.parse(questionsJson);
    if (!Array.isArray(parsed)) return [];

    return parsed.map((item: any, blockIndex: number) => {
      const questions = (item.questions || []).map(
        (q: any, qIndex: number) => ({
          id: q.id || Math.random().toString(),
          text: q.text || "",
          comment: q.comment || "",
          order: q.order !== undefined ? q.order : qIndex,
        }),
      );

      const subblocks = (item.subblocks || []).map(
        (s: any, sIndex: number) => ({
          id: s.id || Math.random().toString(),
          name: s.name || "",
          questions: (s.questions || []).map((sq: any, sqIndex: number) => ({
            id: sq.id || Math.random().toString(),
            text: sq.text || "",
            comment: sq.comment || "",
            order: sq.order !== undefined ? sq.order : sqIndex,
          })),
          subblocks: (s.subblocks || []).map((ss: any, ssIndex: number) => ({
            id: ss.id || Math.random().toString(),
            name: ss.name || "",
            questions: (ss.questions || []).map(
              (ssq: any, ssqIndex: number) => ({
                id: ssq.id || Math.random().toString(),
                text: ssq.text || "",
                comment: ssq.comment || "",
                order: ssq.order !== undefined ? ssq.order : ssqIndex,
              }),
            ),
            order:
              ss.order !== undefined
                ? ss.order
                : (s.questions || []).length + ssIndex,
          })),
          order: s.order !== undefined ? s.order : questions.length + sIndex,
        }),
      );

      return {
        id: item.id || Math.random().toString(),
        name: item.name || "",
        questions,
        subblocks,
        order: item.order !== undefined ? item.order : blockIndex,
      };
    });
  } catch {
    return [];
  }
};

// Read-only component to display questions recursively
function ReadOnlyQuestions({ questions }: { questions: Question[] }) {
  if (!questions || questions.length === 0) return null;

  return (
    <div className="ml-4 space-y-2">
      {questions
        .sort((a, b) => (a.order || 0) - (b.order || 0))
        .map((question, idx) => (
          <div key={question.id || idx} className="space-y-1">
            <p className="text-sm text-gray-700">{question.text}</p>
            {question.comment && (
              <p className="text-xs text-gray-500 italic ml-2">
                {question.comment}
              </p>
            )}
          </div>
        ))}
    </div>
  );
}

// Read-only component to display subblocks recursively
function ReadOnlySubblocks({ subblocks }: { subblocks: Subblock[] }) {
  if (!subblocks || subblocks.length === 0) return null;

  return (
    <div className="ml-4 space-y-4">
      {subblocks
        .sort((a, b) => (a.order || 0) - (b.order || 0))
        .map((subblock, idx) => (
          <div key={subblock.id || idx} className="space-y-2">
            <h5 className="font-medium text-gray-800 text-sm">
              {subblock.name}
            </h5>
            <ReadOnlyQuestions questions={subblock.questions} />
            <ReadOnlySubblocks subblocks={subblock.subblocks} />
          </div>
        ))}
    </div>
  );
}

// Read-only Guide tab component
function MeetingGuideTab({ research }: { research?: Research }) {
  if (!research) {
    return (
      <div className="text-center py-8 text-gray-500">
        No research linked to this meeting or research guide not available.
      </div>
    );
  }

  const guideMainQuestions = parseQuestionBlocks(
    (research.guideMainQuestions as unknown as string) || null,
  );

  return (
    <div className="space-y-8">
      {/* Introductory Text */}
      {research.guideIntroText && (
        <div className="space-y-2">
          <h3 className="text-lg font-semibold">Introductory Text</h3>
          <div className="prose prose-sm max-w-none">
            <ReactMarkdown remarkPlugins={[remarkGfm]}>
              {research.guideIntroText}
            </ReactMarkdown>
          </div>
        </div>
      )}

      {/* Main Guide Content */}
      {research.guide && (
        <div className="space-y-2">
          <h3 className="text-lg font-semibold">Guide</h3>
          <div className="prose prose-sm max-w-none">
            <ReactMarkdown remarkPlugins={[remarkGfm]}>
              {research.guide}
            </ReactMarkdown>
          </div>
        </div>
      )}

      {/* Question Blocks */}
      {guideMainQuestions && guideMainQuestions.length > 0 && (
        <div className="space-y-4">
          <h3 className="text-lg font-semibold">Questions</h3>
          <div className="space-y-6">
            {guideMainQuestions
              .sort((a, b) => (a.order || 0) - (b.order || 0))
              .map((block, idx) => (
                <div
                  key={block.id || idx}
                  className="space-y-3 border-l-4 border-blue-200 pl-4"
                >
                  <h4 className="font-medium text-gray-900">{block.name}</h4>
                  <ReadOnlyQuestions questions={block.questions} />
                  <ReadOnlySubblocks subblocks={block.subblocks} />
                </div>
              ))}
          </div>
        </div>
      )}

      {!research.guideIntroText &&
        !research.guide &&
        (!guideMainQuestions || guideMainQuestions.length === 0) && (
          <div className="text-center py-8 text-gray-500">
            No guide content available for this research.
          </div>
        )}
    </div>
  );
}

export default function MeetingDetail() {
  const [location, setLocation] = useLocation();
  const params = useParams<{ id: string }>();
  const isNew = params.id === "new";
  const id = isNew ? null : parseInt(params.id);

  // Completely prevent any /api/meetings queries (without ID) on this page
  useEffect(() => {
    // Cancel any queries to the general /api/meetings endpoint
    queryClient.cancelQueries({
      queryKey: ["/api/meetings"],
      exact: false,
      predicate: (query) => {
        const queryKey = query.queryKey;
        // Cancel if it's exactly ['/api/meetings'] or starts with ['/api/meetings'] but not ['/api/meetings', id]
        return (
          Array.isArray(queryKey) &&
          queryKey[0] === "/api/meetings" &&
          (queryKey.length === 1 ||
            (queryKey.length > 1 && typeof queryKey[1] !== "number"))
        );
      },
    });

    // Also remove any observers for the general meetings endpoint
    queryClient.removeQueries({
      queryKey: ["/api/meetings"],
      exact: false,
      predicate: (query) => {
        const queryKey = query.queryKey;
        return (
          Array.isArray(queryKey) &&
          queryKey[0] === "/api/meetings" &&
          (queryKey.length === 1 ||
            (queryKey.length > 1 && typeof queryKey[1] !== "number"))
        );
      },
    });
  }, [location]);
  const [showDeleteConfirm, setShowDeleteConfirm] = useState(false);
  const [showDuplicateDialog, setShowDuplicateDialog] = useState(false);
  const [duplicateMeetings, setDuplicateMeetings] = useState<Meeting[]>([]);
  const [pendingFormData, setPendingFormData] = useState<InsertMeeting | null>(
    null,
  );
  // State to manage form data across tabs during creation and editing
  const [tempFormData, setTempFormData] = useState<Partial<InsertMeeting>>({});
  const { toast } = useToast();
  
  // Parse query parameters for navigation context and new meeting creation
  const searchParams = new URLSearchParams(window.location.search);
  const preselectedResearchId = isNew ? (searchParams.get("researchId") ? parseInt(searchParams.get("researchId")!) : undefined) : undefined;
  
  // Parse navigation source context
  const sourceType = searchParams.get("source"); // "research" or null
  const sourceId = searchParams.get("sourceId") ? parseInt(searchParams.get("sourceId")!) : null;
  const fromContext = searchParams.get('from'); // This is what research-detail.tsx uses
  
  // For storing the preselected research details
  const [preselectedResearch, setPreselectedResearch] =
    useState<Research | null>(null);

  // For storing selected JTBDs during meeting creation
  const [selectedJtbdsForNewMeeting, setSelectedJtbdsForNewMeeting] = useState<
    any[]
  >([]);

  // Handler to update temporary form data
  const handleTempDataUpdate = (newData: Partial<InsertMeeting>) => {
    setTempFormData((prev) => ({ ...prev, ...newData }));
  };

  // Clear temporary data when navigating away from new meeting
  useEffect(() => {
    if (!isNew) {
      setTempFormData({});
    }
  }, [isNew]);

  const { data: meeting, isLoading: isMeetingLoading } = useQuery<Meeting>({
    queryKey: ["/api/meetings", id],
    queryFn: async () => {
      if (isNew) return undefined;
      const res = await apiRequest("GET", `/api/meetings/${id}`);
      if (!res.ok) throw new Error("Meeting not found");
      return res.json();
    },
    enabled: !isNew && !!id,
  });

  // Remove the meetings query entirely - we'll fetch duplicates imperatively when needed

  // Research data is now loaded on-demand via ResearchSelector component
  // No need to pre-load all researches
  const researches: Research[] = [];

  // Duplicate checking completely removed to avoid any /api/meetings requests

  // When editing a meeting, store the combined data of the existing meeting and temporary form data
  const effectiveMeeting = isNew
    ? Object.keys(tempFormData).length > 0
      ? ({ ...tempFormData } as unknown as Meeting)
      : undefined
    : Object.keys(tempFormData).length > 0
      ? ({ ...meeting, ...tempFormData } as unknown as Meeting)
      : meeting;

  // Query for research data associated with this meeting for the Guide tab
  const { data: research, isLoading: isResearchLoading } = useQuery<Research>({
    queryKey: ["/api/researches", effectiveMeeting?.researchId],
    queryFn: async () => {
      if (!effectiveMeeting?.researchId) return undefined;
      const res = await apiRequest(
        "GET",
        `/api/researches/${effectiveMeeting.researchId}`,
      );
      if (!res.ok) throw new Error("Research not found");
      return res.json();
    },
    enabled: !!effectiveMeeting?.researchId,
  });

  // Effect to load specific research when preselected via query param
  useEffect(() => {
    if (isNew && preselectedResearchId) {
      // Load the specific research if preselected via URL
      fetch(`/api/researches/${preselectedResearchId}`)
        .then((res) => res.json())
        .then((research) => {
          if (research) {
            setPreselectedResearch(research);
          }
        })
        .catch((err) =>
          console.warn("Could not load preselected research:", err),
        );
    }
  }, [isNew, preselectedResearchId]);

  const createMutation = useMutation({
    mutationFn: async (meetingData: InsertMeeting) => {
      const res = await apiRequest("POST", "/api/meetings", meetingData);
      return res.json();
    },
    onSuccess: async (data) => {
      // Invalidate the meetings list to show the new meeting
      queryClient.invalidateQueries({ queryKey: ["/api/meetings"] });
      // Also invalidate the specific meeting
      queryClient.invalidateQueries({ queryKey: ["/api/meetings", data.id] });
      // Invalidate calendar views to update them as well
      queryClient.invalidateQueries({ queryKey: ["/api/calendar/meetings"] });

      // If there are selected JTBDs, link them to the newly created meeting
      if (selectedJtbdsForNewMeeting.length > 0) {
        try {
          for (const jtbd of selectedJtbdsForNewMeeting) {
            await apiRequest(
              "POST",
              `/api/meetings/${data.id}/jtbds/${jtbd.id}`,
              {},
            );
          }
          toast({ title: "Meeting created successfully with linked JTBDs" });
        } catch (error) {
          console.error("Error linking JTBDs to meeting:", error);
          toast({
            title:
              "Meeting created successfully, but some JTBDs couldn't be linked",
          });
        }
      } else {
        toast({ title: "Meeting created successfully" });
      }

<<<<<<< HEAD
      // Default behavior - go to the newly created meeting detail page
      setLocation(`/meetings/${data.id}`);
=======
      // Redirect based on where the user came from
      if (sourceType === "research" && sourceId) {
        // If creating from research page, go back to research with new meeting visible
        setLocation(`/researches/${sourceId}`);
      } else {
        // Default behavior - go to the newly created meeting detail page
        setLocation(`/meetings/${data.id}`);
      }
>>>>>>> dc3d0bc1
    },
    onError: (error) => {
      toast({
        title: "Error creating meeting",
        description: error.message,
        variant: "destructive",
      });
    },
  });

  const updateMutation = useMutation({
    mutationFn: async (data: MeetingWithId) => {
      const { id, ...updateData } = data;
      const res = await apiRequest("PATCH", `/api/meetings/${id}`, updateData);
      return res.json();
    },
    onSuccess: () => {
      // Invalidate the meetings list and specific meeting
      queryClient.invalidateQueries({ queryKey: ["/api/meetings"] });
      queryClient.invalidateQueries({ queryKey: ["/api/meetings", id] });
      // Invalidate calendar views to update them as well
      queryClient.invalidateQueries({ queryKey: ["/api/calendar/meetings"] });
      toast({ title: "Meeting updated successfully" });
    },
    onError: (error) => {
      toast({
        title: "Error updating meeting",
        description: error.message,
        variant: "destructive",
      });
    },
  });

  const deleteMutation = useMutation({
    mutationFn: async () => {
      if (!id) return;
      await apiRequest("DELETE", `/api/meetings/${id}`);
    },
    onSuccess: () => {
      // Invalidate meetings list to remove deleted meeting
      queryClient.invalidateQueries({ queryKey: ["/api/meetings"] });
      // Invalidate calendar views to update them as well
      queryClient.invalidateQueries({ queryKey: ["/api/calendar/meetings"] });
      toast({ title: "Meeting deleted successfully" });
      setLocation("/"); // Return to meetings list
    },
    onError: (error) => {
      toast({
        title: "Error deleting meeting",
        description: error.message,
        variant: "destructive",
      });
    },
  });

  const handleSubmit = (formData: InsertMeeting) => {
    if (!isNew && id) {
      // For update, we need to include the ID
      const updateData = { ...formData, id } as MeetingWithId;
      updateMutation.mutate(updateData);
    } else {
      // No duplicate checking - just create the meeting
      createMutation.mutate(formData);
    }
  };

  const handleConfirmCreate = () => {
    if (pendingFormData) {
      createMutation.mutate(pendingFormData);
      setShowDuplicateDialog(false);
      setPendingFormData(null);
    }
  };

  const handleDelete = () => {
    setShowDeleteConfirm(true);
  };

  const confirmDelete = () => {
    deleteMutation.mutate();
    setShowDeleteConfirm(false);
  };

  const handleCancel = () => {
    // Navigate back to source if available, otherwise go to meetings
    if (fromContext === "research" && preselectedResearchId) {
      // If creating from research page, go back to research page
      setLocation(`/researches/${preselectedResearchId}`);
    } else if (sourceType === "research" && sourceId) {
      // If editing existing meeting from research context
      setLocation(`/researches/${sourceId}`);
    } else {
      setLocation("/");
    }
  };

  const isLoading = isMeetingLoading;
  const isPending =
    createMutation.isPending ||
    updateMutation.isPending ||
    deleteMutation.isPending;

  if (isLoading && !isNew) {
    return (
      <div className="flex items-center justify-center min-h-screen">
        <Loader2 className="w-8 h-8 animate-spin text-primary" />
      </div>
    );
  }

  return (
    <div className="min-h-screen bg-[#ffffff] px-4 py-6">
      <div className="container mx-auto max-w-4xl">
        {/* Header with breadcrumb-style navigation */}
        <div className="mb-6 flex items-center text-sm text-gray-500">
          <Button 
            variant="ghost" 
            className="p-1 text-gray-400 hover:text-gray-700 rounded-full" 
            onClick={handleCancel}
          >
            <ArrowLeft className="h-4 w-4" />
          </Button>
          <span className="mx-2 text-gray-300">/</span>
          <span className="hover:text-gray-800 cursor-pointer" onClick={handleCancel}>
            {fromContext === "research" && preselectedResearch ? 
              preselectedResearch.name :
              (sourceType === "research" ? (meeting?.researchName || "Исследования") : "Встречи")
            }
          </span>
          <span className="mx-2 text-gray-300">/</span>
          <span className="text-gray-800 font-medium truncate">
            {isNew ? "Новая встреча" : meeting?.companyName || "Детали встречи"}

          </span>
        </div>

        {/* Main content container - Notion-style UI */}
        <div className="bg-white overflow-hidden">
          {/* Document title - Notion style with Company Name (CNUM or GCC): Respondent Name format */}
          <div className="px-8 pt-8 pb-4 border-b border-gray-100">
            <h1 className="text-4xl font-bold tracking-tight text-gray-900 mb-2 outline-none focus:ring-0 empty:before:content-['Untitled'] empty:before:text-gray-400 w-full">
              {isNew
                ? "Создать новую встречу"
                : `${meeting?.companyName || ""} (${meeting?.cnum || meeting?.gcc || ""}): ${meeting?.respondentName || ""}`}
            </h1>
            <div className="flex items-center flex-wrap gap-3 text-sm text-gray-500 my-2">
              {/* Status badge with Notion-like styling */}
              <div className="flex items-center gap-1">
                <span
                  className="px-2.5 py-0.5 rounded-md text-xs font-medium bg-blue-100 text-blue-800 whitespace-nowrap overflow-hidden text-ellipsis max-w-[150px]"
                  title={isNew ? MeetingStatus.IN_PROGRESS : meeting?.status}
                >
                  {isNew ? MeetingStatus.IN_PROGRESS : meeting?.status}
                </span>
              </div>

              {/* Meeting date with Notion-like tag styling */}
              {!isNew && meeting?.date && (
                <div
                  className="px-2.5 py-0.5 rounded-md text-xs bg-gray-100 text-gray-800 font-medium whitespace-nowrap"
                  title={formatDateShort(meeting.date)}
                >
                  {formatDateShort(meeting.date)}
                </div>
              )}

              {/* Display research name if available - clickable to go to research page */}
              {!isNew && meeting?.researchId && (
                <div
                  className="px-2.5 py-0.5 rounded-md text-xs bg-purple-100 text-purple-800 font-medium cursor-pointer hover:bg-purple-200 transition-colors duration-200 flex items-center gap-1 whitespace-nowrap overflow-hidden max-w-[150px]"
                  onClick={(e) => {
                    e.stopPropagation(); // Prevent event bubbling
                    setLocation(`/researches/${meeting.researchId}`);
                  }}
                  title={`${meeting.researchName || "Research"} - Click to view research details`}
                >
                  <span className="truncate">
                    {meeting.researchName || "Research"}
                  </span>
                  <ExternalLink className="h-3 w-3 flex-shrink-0" />
                </div>
              )}

              {/* Position information */}
              {!isNew && meeting?.respondentPosition && (
                <div
                  className="px-2.5 py-0.5 rounded-md text-xs bg-amber-100 text-amber-800 font-medium whitespace-nowrap overflow-hidden text-ellipsis max-w-[150px]"
                  title={meeting.respondentPosition}
                >
                  {meeting.respondentPosition}
                </div>
              )}
            </div>
          </div>

          {/* Tabbed interface - Notion-style */}
          <div className="px-8 py-6">
            {isNew ? (
              // For new meetings, show the full meeting form without tabs
              // Show loading state if we're waiting for preselected research data
              preselectedResearchId && !preselectedResearch ? (
                <div className="flex items-center justify-center py-8">
                  <Loader2 className="h-6 w-6 animate-spin mr-2" />
                  <span>Loading research data...</span>
                </div>
              ) : (
                <MeetingForm
                  onSubmit={handleSubmit}
                  initialData={
                    preselectedResearchId && preselectedResearch
                      ? ({
                          id: 0, // New meeting
                          researchId: preselectedResearchId,
                          date: new Date(),
                          // Default values for required fields
                          respondentName: "",
                          respondentPosition: "",
                          cnum: "",
                          gcc: null,
                          companyName: null,
                          email: "",
                          researcher: preselectedResearch.researcher || "", // Set the researcher from the selected research
                          relationshipManager: "",
                          salesPerson: "",
                          status: MeetingStatus.IN_PROGRESS,
                          notes: null,
                        } as Meeting)
                      : undefined
                  }
                  isLoading={isPending}
                  isCreating={true}
                  onCancel={handleCancel}
                  onCnumChange={() => {}} // No duplicate checking
                  meetings={[]} // No meetings data needed
                  onTempDataUpdate={handleTempDataUpdate}
                  selectedJtbds={selectedJtbdsForNewMeeting}
                  onJtbdsChange={setSelectedJtbdsForNewMeeting}
                  preselectedResearch={preselectedResearch}
                />
              )
            ) : (
              // For existing meetings, show tabbed interface
              <Tabs defaultValue="info" className="w-full">
                <TabsList className="grid w-full grid-cols-3 mb-8 bg-gray-50 p-1 rounded-lg">
                  <TabsTrigger
                    value="info"
                    className="data-[state=active]:bg-white data-[state=active]:shadow-sm rounded-md px-4 py-2.5 text-sm font-medium transition-all"
                  >
                    Информация
                  </TabsTrigger>
                  <TabsTrigger
                    value="guide"
                    className="data-[state=active]:bg-white data-[state=active]:shadow-sm rounded-md px-4 py-2.5 text-sm font-medium transition-all"
                  >
                    Guide
                  </TabsTrigger>
                  <TabsTrigger
                    value="results"
                    className="data-[state=active]:bg-white data-[state=active]:shadow-sm rounded-md px-4 py-2.5 text-sm font-medium transition-all"
                  >
                    Результаты
                  </TabsTrigger>
                </TabsList>

                <TabsContent value="info" className="mt-0">
                  <MeetingInfoForm
                    meeting={effectiveMeeting}
                    onUpdate={handleSubmit}
                    isLoading={isPending}
                    onTempDataUpdate={handleTempDataUpdate}
                    onDelete={!isNew ? handleDelete : undefined}
                  />
                </TabsContent>

                <TabsContent value="guide" className="mt-0">
                  {isResearchLoading ? (
                    <div className="flex items-center justify-center py-8">
                      <Loader2 className="h-6 w-6 animate-spin mr-2" />
                      <span>Loading guide content...</span>
                    </div>
                  ) : (
                    <MeetingGuideTab research={research} />
                  )}
                </TabsContent>

                <TabsContent value="results" className="mt-0">
                  <MeetingResultsForm
                    meeting={effectiveMeeting}
                    onUpdate={handleSubmit}
                    isLoading={isPending}
                    onTempDataUpdate={handleTempDataUpdate}
                  />
                </TabsContent>
              </Tabs>
            )}
          </div>
        </div>

        <AlertDialog
          open={showDeleteConfirm}
          onOpenChange={setShowDeleteConfirm}
        >
          <AlertDialogContent className="bg-white rounded-lg border-0 shadow-lg">
            <AlertDialogHeader>
              <AlertDialogTitle className="text-xl font-semibold">
                Delete Meeting
              </AlertDialogTitle>
              <AlertDialogDescription className="text-gray-600">
                Are you sure you want to delete this meeting? This action cannot
                be undone.
              </AlertDialogDescription>
            </AlertDialogHeader>
            <AlertDialogFooter className="flex-col sm:flex-row gap-2">
              <AlertDialogCancel className="bg-white border border-gray-200 hover:bg-gray-50">
                Cancel
              </AlertDialogCancel>
              <AlertDialogAction
                onClick={confirmDelete}
                className="bg-red-500 hover:bg-red-600 text-white border-0"
              >
                Delete
              </AlertDialogAction>
            </AlertDialogFooter>
          </AlertDialogContent>
        </AlertDialog>

        {/* Duplicate CNUM Dialog */}
        <Dialog
          open={showDuplicateDialog}
          onOpenChange={setShowDuplicateDialog}
        >
          <DialogContent className="sm:max-w-[600px] bg-white rounded-lg border-0 shadow-lg">
            <DialogHeader>
              <DialogTitle className="text-xl font-semibold text-amber-600">
                {pendingFormData
                  ? "Duplicate CNUM Detected"
                  : "Duplicate CNUM Warning"}
              </DialogTitle>
              <DialogDescription className="text-gray-600">
                The following meeting(s) already exist with this CNUM:
              </DialogDescription>
            </DialogHeader>

            <div className="max-h-[300px] overflow-auto my-4">
              <Table>
                <TableHeader>
                  <TableRow>
                    <TableHead>Date</TableHead>
                    <TableHead>Respondent</TableHead>
                    <TableHead>Research</TableHead>
                    <TableHead></TableHead>
                  </TableRow>
                </TableHeader>
                <TableBody>
                  {duplicateMeetings.map((meeting) => {
                    const research = {
                      name: meeting.researchName || "Unknown Research",
                    };
                    return (
                      <TableRow key={meeting.id}>
                        <TableCell>
                          {new Date(meeting.date).toLocaleDateString()}
                        </TableCell>
                        <TableCell>{meeting.respondentName}</TableCell>
                        <TableCell>{research.name}</TableCell>
                        <TableCell>
                          <Button
                            variant="ghost"
                            size="sm"
                            className="p-1 h-7"
                            onClick={() => {
                              window.open(`/meetings/${meeting.id}`, "_blank");
                            }}
                            title="Open meeting in new tab"
                          >
                            <ExternalLink className="h-4 w-4" />
                          </Button>
                        </TableCell>
                      </TableRow>
                    );
                  })}
                </TableBody>
              </Table>
            </div>

            <DialogFooter className="flex-col sm:flex-row gap-2 mt-4">
              <Button
                variant="outline"
                onClick={() => setShowDuplicateDialog(false)}
                className="bg-white border border-gray-200 hover:bg-gray-50"
              >
                Отмена
              </Button>
              {pendingFormData && (
                <Button
                  onClick={handleConfirmCreate}
                  className="bg-blue-600 hover:bg-blue-700 text-white"
                >
                  Создать в любом случае
                </Button>
              )}
              {!pendingFormData && (
                <Button
                  onClick={() => setShowDuplicateDialog(false)}
                  className="bg-blue-600 hover:bg-blue-700 text-white"
                >
                  Acknowledge
                </Button>
              )}
            </DialogFooter>
          </DialogContent>
        </Dialog>
      </div>
    </div>
  );
}<|MERGE_RESOLUTION|>--- conflicted
+++ resolved
@@ -66,11 +66,18 @@
 } from "@/components/ui/dialog";
 import { useToast } from "@/hooks/use-toast";
 import MeetingForm from "@/components/meeting-form";
-import ReactMarkdown from 'react-markdown';
-import remarkGfm from 'remark-gfm';
+import ReactMarkdown from "react-markdown";
+import remarkGfm from "remark-gfm";
 import { WysiwygMarkdownEditor } from "@/components/wysiwyg-markdown-editor";
-import DOMPurify from 'dompurify';
-import { Table, TableBody, TableCell, TableHead, TableHeader, TableRow } from "@/components/ui/table";
+import DOMPurify from "dompurify";
+import {
+  Table,
+  TableBody,
+  TableCell,
+  TableHead,
+  TableHeader,
+  TableRow,
+} from "@/components/ui/table";
 import { formatDateShort } from "@/lib/date-utils";
 import MDEditor from "@uiw/react-md-editor";
 import {
@@ -406,53 +413,57 @@
 
         {/* Meeting Results Form */}
         <form onSubmit={form.handleSubmit(handleSubmit)} className="space-y-6">
-        <FormField
-          control={form.control}
-          name="notes"
-          render={({ field }) => (
-            <FormItem>
-              <FormLabel className="text-lg font-medium">Заметки о встрече</FormLabel>
-              <FormControl>
-                <WysiwygMarkdownEditor
-                  value={field.value}
-                  onChange={(val) => {
-                    const newValue = val || "";
-                    field.onChange(newValue);
-                    handleFieldChange("notes", newValue);
-                  }}
-                  placeholder="Введите заметки о встрече..."
-                  height={300}
-                  className=""
-                />
-              </FormControl>
-              <FormMessage />
-            </FormItem>
-          )}
-        />
-        
-        <FormField
-          control={form.control}
-          name="fullText"
-          render={({ field }) => (
-            <FormItem>
-              <FormLabel className="text-lg font-medium">Отчет в текстовом виде</FormLabel>
-              <FormControl>
-                <WysiwygMarkdownEditor
-                  value={field.value}
-                  onChange={(val) => {
-                    const newValue = val || "";
-                    field.onChange(newValue);
-                    handleFieldChange("fullText", newValue);
-                  }}
-                  placeholder="Введите полный текст..."
-                  height={300}
-                  className=""
-                />
-              </FormControl>
-              <FormMessage />
-            </FormItem>
-          )}
-        />
+          <FormField
+            control={form.control}
+            name="notes"
+            render={({ field }) => (
+              <FormItem>
+                <FormLabel className="text-lg font-medium">
+                  Заметки о встрече
+                </FormLabel>
+                <FormControl>
+                  <WysiwygMarkdownEditor
+                    value={field.value}
+                    onChange={(val) => {
+                      const newValue = val || "";
+                      field.onChange(newValue);
+                      handleFieldChange("notes", newValue);
+                    }}
+                    placeholder="Введите заметки о встрече..."
+                    height={300}
+                    className=""
+                  />
+                </FormControl>
+                <FormMessage />
+              </FormItem>
+            )}
+          />
+
+          <FormField
+            control={form.control}
+            name="fullText"
+            render={({ field }) => (
+              <FormItem>
+                <FormLabel className="text-lg font-medium">
+                  Отчет в текстовом виде
+                </FormLabel>
+                <FormControl>
+                  <WysiwygMarkdownEditor
+                    value={field.value}
+                    onChange={(val) => {
+                      const newValue = val || "";
+                      field.onChange(newValue);
+                      handleFieldChange("fullText", newValue);
+                    }}
+                    placeholder="Введите полный текст..."
+                    height={300}
+                    className=""
+                  />
+                </FormControl>
+                <FormMessage />
+              </FormItem>
+            )}
+          />
 
           {/* Summarization Results Section */}
           {meeting?.id && (
@@ -788,16 +799,22 @@
   // State to manage form data across tabs during creation and editing
   const [tempFormData, setTempFormData] = useState<Partial<InsertMeeting>>({});
   const { toast } = useToast();
-  
+
   // Parse query parameters for navigation context and new meeting creation
   const searchParams = new URLSearchParams(window.location.search);
-  const preselectedResearchId = isNew ? (searchParams.get("researchId") ? parseInt(searchParams.get("researchId")!) : undefined) : undefined;
-  
+  const preselectedResearchId = isNew
+    ? searchParams.get("researchId")
+      ? parseInt(searchParams.get("researchId")!)
+      : undefined
+    : undefined;
+
   // Parse navigation source context
   const sourceType = searchParams.get("source"); // "research" or null
-  const sourceId = searchParams.get("sourceId") ? parseInt(searchParams.get("sourceId")!) : null;
-  const fromContext = searchParams.get('from'); // This is what research-detail.tsx uses
-  
+  const sourceId = searchParams.get("sourceId")
+    ? parseInt(searchParams.get("sourceId")!)
+    : null;
+  const fromContext = searchParams.get("from"); // This is what research-detail.tsx uses
+
   // For storing the preselected research details
   const [preselectedResearch, setPreselectedResearch] =
     useState<Research | null>(null);
@@ -914,19 +931,8 @@
         toast({ title: "Meeting created successfully" });
       }
 
-<<<<<<< HEAD
       // Default behavior - go to the newly created meeting detail page
       setLocation(`/meetings/${data.id}`);
-=======
-      // Redirect based on where the user came from
-      if (sourceType === "research" && sourceId) {
-        // If creating from research page, go back to research with new meeting visible
-        setLocation(`/researches/${sourceId}`);
-      } else {
-        // Default behavior - go to the newly created meeting detail page
-        setLocation(`/meetings/${data.id}`);
-      }
->>>>>>> dc3d0bc1
     },
     onError: (error) => {
       toast({
@@ -1042,24 +1048,27 @@
       <div className="container mx-auto max-w-4xl">
         {/* Header with breadcrumb-style navigation */}
         <div className="mb-6 flex items-center text-sm text-gray-500">
-          <Button 
-            variant="ghost" 
-            className="p-1 text-gray-400 hover:text-gray-700 rounded-full" 
+          <Button
+            variant="ghost"
+            className="p-1 text-gray-400 hover:text-gray-700 rounded-full"
             onClick={handleCancel}
           >
             <ArrowLeft className="h-4 w-4" />
           </Button>
           <span className="mx-2 text-gray-300">/</span>
-          <span className="hover:text-gray-800 cursor-pointer" onClick={handleCancel}>
-            {fromContext === "research" && preselectedResearch ? 
-              preselectedResearch.name :
-              (sourceType === "research" ? (meeting?.researchName || "Исследования") : "Встречи")
-            }
+          <span
+            className="hover:text-gray-800 cursor-pointer"
+            onClick={handleCancel}
+          >
+            {fromContext === "research" && preselectedResearch
+              ? preselectedResearch.name
+              : sourceType === "research"
+                ? meeting?.researchName || "Исследования"
+                : "Встречи"}
           </span>
           <span className="mx-2 text-gray-300">/</span>
           <span className="text-gray-800 font-medium truncate">
             {isNew ? "Новая встреча" : meeting?.companyName || "Детали встречи"}
-
           </span>
         </div>
 

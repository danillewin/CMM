import { useState, useEffect } from "react";
import { useQuery, useMutation } from "@tanstack/react-query";
import { useParams, useLocation } from "wouter";
import { Meeting, MeetingStatus, Research, InsertMeeting } from "@shared/schema";

// Types for summarization display
interface SummarizationResponseBlock {
  blockName: string;
  blockElements: Array<SummarizationResponseBlock | SummarizationResponseQuestion>;
  blockSummary: string;
  question?: string;
  answer?: string;
}

interface SummarizationResponseQuestion {
  question: string;
  answer: string;
}

interface SummarizationResponse {
  items: SummarizationResponseBlock[];
  summary: string;
}
import { apiRequest, queryClient } from "@/lib/queryClient";
import { Button } from "@/components/ui/button";
import { Card, CardContent } from "@/components/ui/card";
import { Tabs, TabsContent, TabsList, TabsTrigger } from "@/components/ui/tabs";
import { ArrowLeft, Loader2, ExternalLink, ExternalLinkIcon, ChevronDown, ChevronRight, MessageSquare, FileText, CheckCircle, XCircle, Clock, AlertCircle } from "lucide-react";
import {
  AlertDialog,
  AlertDialogAction,
  AlertDialogCancel,
  AlertDialogContent,
  AlertDialogDescription,
  AlertDialogFooter,
  AlertDialogHeader,
  AlertDialogTitle,
} from "@/components/ui/alert-dialog";
import {
  Dialog,
  DialogContent,
  DialogDescription,
  DialogFooter,
  DialogHeader,
  DialogTitle,
} from "@/components/ui/dialog";
import { useToast } from "@/hooks/use-toast";
import MeetingForm from "@/components/meeting-form";
import { formatDateShort } from "@/lib/date-utils";
import ReactMarkdown from 'react-markdown';
import remarkGfm from 'remark-gfm';
import MDEditor from '@uiw/react-md-editor';
import DOMPurify from 'dompurify';
import { Table, TableBody, TableCell, TableHead, TableHeader, TableRow } from "@/components/ui/table";
import { Collapsible, CollapsibleContent, CollapsibleTrigger } from "@/components/ui/collapsible";
import { Badge } from "@/components/ui/badge";
import { useForm } from "react-hook-form";
import { zodResolver } from "@hookform/resolvers/zod";
import { insertMeetingSchema } from "@shared/schema";
import {
  Form,
  FormControl,
  FormField,
  FormItem,
  FormLabel,
  FormMessage,
} from "@/components/ui/form";
import FileUpload from "@/components/file-upload";
import FileAttachments from "@/components/file-attachments";

// Helper type for handling Meeting with ID
type MeetingWithId = Meeting;

// Component to render a single question with answer
function SummarizationQuestion({ question, answer }: SummarizationResponseQuestion) {
  return (
    <div className="border-l-4 border-blue-200 pl-4 py-2 bg-gray-50 rounded-r-md" data-testid="summarization-question">
      <div className="flex items-start gap-2 mb-2">
        <MessageSquare className="h-4 w-4 text-blue-600 mt-0.5 flex-shrink-0" />
        <p className="font-medium text-gray-800 text-sm" data-testid="question-text">{question}</p>
      </div>
      {answer && (
        <div className="ml-6 text-sm text-gray-600 bg-white p-2 rounded border" data-testid="answer-text">
          {answer}
        </div>
      )}
    </div>
  );
}

// Component to render a single block with nested structure
function SummarizationBlock({ block, level = 0 }: { block: SummarizationResponseBlock; level?: number }) {
  const [isExpanded, setIsExpanded] = useState(true);
  const isRootLevel = level === 0;
  const hasElements = block.blockElements && block.blockElements.length > 0;
  
  // Determine if this is a question block vs a nested block
  const isQuestionBlock = 'question' in block && block.question;
  
  // Use static classes instead of dynamic ones for Tailwind JIT
  const indentClass = level === 1 ? 'ml-4' : level === 2 ? 'ml-8' : level === 3 ? 'ml-12' : '';
  const cardClass = isRootLevel 
    ? "border border-gray-200 rounded-lg p-4 mb-4 bg-white shadow-sm" 
    : "border-l-2 border-gray-300 pl-3 py-2 mb-2 bg-gray-50/50 rounded-r";

  return (
    <div className={`${cardClass} ${indentClass}`} data-testid={`summarization-block-${level}`}>
      <Collapsible open={isExpanded} onOpenChange={setIsExpanded}>
        <div className="flex items-center justify-between">
          <CollapsibleTrigger className="flex items-center gap-2 hover:bg-gray-100 p-1 rounded transition-colors" data-testid="block-toggle">
            {hasElements ? (
              isExpanded ? <ChevronDown className="h-4 w-4" /> : <ChevronRight className="h-4 w-4" />
            ) : (
              <FileText className="h-4 w-4 text-gray-400" />
            )}
            <h4 className={`${isRootLevel ? 'text-lg font-semibold' : 'text-sm font-medium'} text-gray-800`} data-testid="block-name">
              {block.blockName}
            </h4>
            {hasElements && (
              <Badge variant="secondary" className="text-xs" data-testid="block-count">
                {block.blockElements.length} {block.blockElements.length === 1 ? 'item' : 'items'}
              </Badge>
            )}
          </CollapsibleTrigger>
        </div>

        {/* Block question (if this block has a direct question) */}
        {isQuestionBlock && (
          <div className="mt-3">
            <SummarizationQuestion question={block.question!} answer={block.answer || ""} />
          </div>
        )}

        {/* Block elements (nested content) */}
        <CollapsibleContent className="space-y-2 mt-3" data-testid="block-elements">
          {block.blockElements.map((element, index) => {
            if ('question' in element && 'answer' in element && !('blockName' in element)) {
              // It's a question element - ensure it matches SummarizationResponseQuestion type
              const questionElement = element as SummarizationResponseQuestion;
              return <SummarizationQuestion key={index} {...questionElement} />;
            } else {
              // It's a nested block
              const blockElement = element as SummarizationResponseBlock;
              return <SummarizationBlock key={index} block={blockElement} level={level + 1} />;
            }
          })}
        </CollapsibleContent>

        {/* Block summary */}
        {block.blockSummary && (
          <div className="mt-3 p-3 bg-blue-50 border border-blue-200 rounded-md" data-testid="block-summary">
            <div className="flex items-start gap-2">
              <FileText className="h-4 w-4 text-blue-600 mt-0.5 flex-shrink-0" />
              <div>
                <p className="text-xs font-medium text-blue-800 mb-1">Block Summary</p>
                <p className="text-sm text-blue-700">{block.blockSummary}</p>
              </div>
            </div>
          </div>
        )}
      </Collapsible>
    </div>
  );
}

// Main component to display complete summarization result
function SummarizationDisplay({ result }: { result: SummarizationResponse }) {
  return (
    <div className="space-y-6" data-testid="summarization-display">
      {/* Overall Summary */}
      {result.summary && (
        <Card className="border-green-200 bg-green-50" data-testid="overall-summary">
          <CardContent className="p-4">
            <div className="flex items-start gap-3">
              <CheckCircle className="h-5 w-5 text-green-600 mt-0.5 flex-shrink-0" />
              <div>
                <h3 className="font-semibold text-green-800 mb-2">Meeting Summary</h3>
                <p className="text-sm text-green-700" data-testid="summary-text">{result.summary}</p>
              </div>
            </div>
          </CardContent>
        </Card>
      )}

      {/* Detailed Blocks */}
      <div>
        <h3 className="text-lg font-semibold text-gray-800 mb-4 flex items-center gap-2" data-testid="detailed-analysis-title">
          <FileText className="h-5 w-5" />
          Detailed Interview Analysis
        </h3>
        <div className="space-y-2" data-testid="analysis-blocks">
          {result.items.map((item, index) => (
            <SummarizationBlock key={index} block={item} level={0} />
          ))}
        </div>
      </div>
    </div>
  );
}

// Component for Meeting Info tab (all fields except notes and fullText)
function MeetingInfoForm({ 
  meeting, 
  onUpdate, 
  isLoading, 
  onTempDataUpdate 
}: { 
  meeting?: Meeting; 
  onUpdate: (data: InsertMeeting) => void; 
  isLoading: boolean;
  onTempDataUpdate?: (data: Partial<InsertMeeting>) => void;
}) {
  return (
    <MeetingForm
      onSubmit={onUpdate}
      initialData={meeting || null}
      isLoading={isLoading}
      hideNotesAndFullText={true}
      onTempDataUpdate={onTempDataUpdate}
      isCreating={false}
    />
  );
}

// Component for Meeting Results tab (notes and fullText only)
function MeetingResultsForm({ 
  meeting, 
  onUpdate, 
  isLoading, 
  onTempDataUpdate 
}: { 
  meeting?: Meeting; 
  onUpdate: (data: InsertMeeting) => void; 
  isLoading: boolean;
  onTempDataUpdate?: (data: Partial<InsertMeeting>) => void;
}) {
  const [isProcessing, setIsProcessing] = useState(false);
  const form = useForm<{ notes: string; fullText: string }>({
    defaultValues: {
      notes: meeting?.notes || "",
      fullText: meeting?.fullText || "",
    },
  });

  // Reset form when meeting data changes
  useEffect(() => {
    if (meeting) {
      form.reset({
        notes: meeting.notes || "",
        fullText: meeting.fullText || "",
      });
    }
  }, [meeting, form]);

  // Handle form field changes to update temporary data
  const handleFieldChange = (field: string, value: string) => {
    if (onTempDataUpdate) {
      onTempDataUpdate({ [field]: value } as any);
    }
  };

  const handleSubmit = (data: { notes: string; fullText: string }) => {
    if (meeting) {
      onUpdate({
        respondentName: meeting.respondentName,
        respondentPosition: meeting.respondentPosition,
        cnum: meeting.cnum,
        gcc: meeting.gcc || "",
        companyName: meeting.companyName || "",
        email: meeting.email || "",
        researcher: meeting.researcher || "",
        relationshipManager: meeting.relationshipManager,
        salesPerson: meeting.salesPerson,
        date: meeting.date,
        researchId: meeting.researchId,
        status: meeting.status as any,
        notes: data.notes,
        fullText: data.fullText,
        hasGift: (meeting.hasGift as "yes" | "no") || "no",
        summarizationStatus: meeting.summarizationStatus as any || "not_started",
      });
    }
  };
  // Handle when files are uploaded successfully
  const handleUploadComplete = () => {
    // Files are uploaded and transcription is processing in the background
    // The FileAttachments component will show the status
  };

  return (
    <Form {...form}>
      <div className="space-y-6">
        {/* File Upload and Attachments Section */}
        <div className="space-y-6">
          <FileUpload
            meetingId={meeting?.id || null}
            onUploadComplete={handleUploadComplete}
            isProcessing={isProcessing}
            setIsProcessing={setIsProcessing}
          />
          
          {meeting?.id && (
            <FileAttachments meetingId={meeting.id} />
          )}
        </div>

        {/* Meeting Results Form */}
        <form onSubmit={form.handleSubmit(handleSubmit)} className="space-y-6">
        <FormField
          control={form.control}
          name="notes"
          render={({ field }) => (
            <FormItem>
              <FormLabel className="text-lg font-medium">Заметки о встрече</FormLabel>
              <FormControl>
                <MDEditor
                  value={field.value}
                  onChange={(val) => {
                    const newValue = val || "";
                    field.onChange(newValue);
                    handleFieldChange("notes", newValue);
                  }}
                  preview="edit"
                  hideToolbar={false}
                  data-color-mode="light"
                  height={300}
                  textareaProps={{
                    placeholder: "Введите заметки о встрече...",
                    style: { resize: 'none' }
                  }}
                  components={{
                    preview: (source, state, dispatch) => {
                      const sanitizedHtml = DOMPurify.sanitize(source || '', {
                        ALLOWED_TAGS: ['p', 'br', 'strong', 'em', 'ul', 'ol', 'li', 'h1', 'h2', 'h3', 'h4', 'h5', 'h6', 'blockquote', 'code', 'pre'],
                        ALLOWED_ATTR: []
                      });
                      return <div dangerouslySetInnerHTML={{ __html: sanitizedHtml }} />;
                    }
                  }}
                />
              </FormControl>
              <FormMessage />
            </FormItem>
          )}
        />
        
        <FormField
          control={form.control}
          name="fullText"
          render={({ field }) => (
            <FormItem>
              <FormLabel className="text-lg font-medium">Отчет в текстовом виде</FormLabel>
              <FormControl>
                <MDEditor
                  value={field.value}
                  onChange={(val) => {
                    const newValue = val || "";
                    field.onChange(newValue);
                    handleFieldChange("fullText", newValue);
                  }}
                  preview="edit"
                  hideToolbar={false}
                  data-color-mode="light"
                  height={300}
                  textareaProps={{
                    placeholder: "Введите полный текст...",
                    style: { resize: 'none' }
                  }}
                  components={{
                    preview: (source, state, dispatch) => {
                      const sanitizedHtml = DOMPurify.sanitize(source || '', {
                        ALLOWED_TAGS: ['p', 'br', 'strong', 'em', 'ul', 'ol', 'li', 'h1', 'h2', 'h3', 'h4', 'h5', 'h6', 'blockquote', 'code', 'pre'],
                        ALLOWED_ATTR: []
                      });
                      return <div dangerouslySetInnerHTML={{ __html: sanitizedHtml }} />;
                    }
                  }}
                />
              </FormControl>
              <FormMessage />
            </FormItem>
          )}
        />

        {/* Summarization Results Section */}
        {meeting?.id && (
          <div className="border-t pt-6">
            <h3 className="text-lg font-semibold text-gray-800 mb-4 flex items-center gap-2">
              <FileText className="h-5 w-5" />
              AI Interview Analysis
            </h3>
            
            {/* Summarization Status */}
            <div className="mb-4">
              {(!meeting.summarizationStatus || meeting.summarizationStatus === 'not_started') && (
                <div className="flex items-center gap-2 text-gray-600 bg-gray-50 p-3 rounded-md" data-testid="summarization-not-started">
                  <AlertCircle className="h-4 w-4" />
                  <span className="text-sm">Analysis will begin automatically after all files are transcribed</span>
                </div>
              )}
              
              {meeting.summarizationStatus === 'in_progress' && (
                <div className="flex items-center gap-2 text-blue-600 bg-blue-50 p-3 rounded-md" data-testid="summarization-in-progress">
                  <Clock className="h-4 w-4 animate-pulse" />
                  <span className="text-sm">AI analysis in progress...</span>
                </div>
              )}
              
              {meeting.summarizationStatus === 'failed' && (
                <div className="flex items-center gap-2 text-red-600 bg-red-50 p-3 rounded-md" data-testid="summarization-failed">
                  <XCircle className="h-4 w-4" />
                  <span className="text-sm">Analysis failed. Please contact support if this issue persists.</span>
                </div>
              )}
              
              {meeting.summarizationStatus === 'completed' && meeting.summarizationResult && (
                <div className="flex items-center gap-2 text-green-600 bg-green-50 p-3 rounded-md mb-4" data-testid="summarization-completed">
                  <CheckCircle className="h-4 w-4" />
                  <span className="text-sm">AI analysis completed successfully</span>
                </div>
              )}
            </div>

            {/* Display summarization results when completed */}
            {(meeting as any).summarizationStatus === 'completed' && (meeting as any).summarizationResult && (
              <SummarizationDisplay result={(meeting as any).summarizationResult as SummarizationResponse} />
            )}
          </div>
        )}
        
        <Button type="submit" disabled={isLoading || isProcessing}>
          {isLoading || isProcessing ? <Loader2 className="mr-2 h-4 w-4 animate-spin" /> : null}
          Сохранить результаты
        </Button>
        </form>
      </div>
    </Form>
  );
}

// Types for Guide structure (from research-detail.tsx)
interface Question {
  id: string;
  text: string;
  comment?: string;
  order: number;
}

interface Subblock {
  id: string;
  name: string;
  questions: Question[];
  subblocks: Subblock[];
  order: number;
}

interface QuestionBlock {
  id: string;
  name: string;
  questions: Question[];
  subblocks: Subblock[];
  order: number;
}

// Helper function to parse question blocks (from research-detail.tsx)
const parseQuestionBlocks = (questionsJson: string | null): QuestionBlock[] => {
  if (!questionsJson || typeof questionsJson !== "string") return [];
  
  try {
    const parsed = JSON.parse(questionsJson);
    if (!Array.isArray(parsed)) return [];
    
    return parsed.map((item: any, blockIndex: number) => {
      const questions = (item.questions || []).map((q: any, qIndex: number) => ({
        id: q.id || Math.random().toString(),
        text: q.text || '',
        comment: q.comment || '',
        order: q.order !== undefined ? q.order : qIndex,
      }));
      
      const subblocks = (item.subblocks || []).map((s: any, sIndex: number) => ({
        id: s.id || Math.random().toString(),
        name: s.name || '',
        questions: (s.questions || []).map((sq: any, sqIndex: number) => ({
          id: sq.id || Math.random().toString(),
          text: sq.text || '',
          comment: sq.comment || '',
          order: sq.order !== undefined ? sq.order : sqIndex,
        })),
        subblocks: (s.subblocks || []).map((ss: any, ssIndex: number) => ({
          id: ss.id || Math.random().toString(),
          name: ss.name || '',
          questions: (ss.questions || []).map((ssq: any, ssqIndex: number) => ({
            id: ssq.id || Math.random().toString(),
            text: ssq.text || '',
            comment: ssq.comment || '',
            order: ssq.order !== undefined ? ssq.order : ssqIndex,
          })),
          order: ss.order !== undefined ? ss.order : (s.questions || []).length + ssIndex,
        })),
        order: s.order !== undefined ? s.order : questions.length + sIndex,
      }));
      
      return {
        id: item.id || Math.random().toString(),
        name: item.name || '',
        questions,
        subblocks,
        order: item.order !== undefined ? item.order : blockIndex,
      };
    });
  } catch {
    return [];
  }
};

// Read-only component to display questions recursively
function ReadOnlyQuestions({ questions }: { questions: Question[] }) {
  if (!questions || questions.length === 0) return null;

  return (
    <div className="ml-4 space-y-2">
      {questions
        .sort((a, b) => (a.order || 0) - (b.order || 0))
        .map((question, idx) => (
          <div key={question.id || idx} className="space-y-1">
            <p className="text-sm text-gray-700">{question.text}</p>
            {question.comment && (
              <p className="text-xs text-gray-500 italic ml-2">{question.comment}</p>
            )}
          </div>
        ))}
    </div>
  );
}

// Read-only component to display subblocks recursively
function ReadOnlySubblocks({ subblocks }: { subblocks: Subblock[] }) {
  if (!subblocks || subblocks.length === 0) return null;

  return (
    <div className="ml-4 space-y-4">
      {subblocks
        .sort((a, b) => (a.order || 0) - (b.order || 0))
        .map((subblock, idx) => (
          <div key={subblock.id || idx} className="space-y-2">
            <h5 className="font-medium text-gray-800 text-sm">{subblock.name}</h5>
            <ReadOnlyQuestions questions={subblock.questions} />
            <ReadOnlySubblocks subblocks={subblock.subblocks} />
          </div>
        ))}
    </div>
  );
}

// Read-only Guide tab component
function MeetingGuideTab({ research }: { research?: Research }) {
  if (!research) {
    return (
      <div className="text-center py-8 text-gray-500">
        No research linked to this meeting or research guide not available.
      </div>
    );
  }

  const guideMainQuestions = parseQuestionBlocks(
    (research.guideMainQuestions as unknown as string) || null
  );

  return (
    <div className="space-y-8">
      {/* Introductory Text */}
      {research.guideIntroText && (
        <div className="space-y-2">
          <h3 className="text-lg font-semibold">Introductory Text</h3>
          <div className="prose prose-sm max-w-none">
            <ReactMarkdown remarkPlugins={[remarkGfm]}>
              {research.guideIntroText}
            </ReactMarkdown>
          </div>
        </div>
      )}

      {/* Main Guide Content */}
      {research.guide && (
        <div className="space-y-2">
          <h3 className="text-lg font-semibold">Guide</h3>
          <div className="prose prose-sm max-w-none">
            <ReactMarkdown remarkPlugins={[remarkGfm]}>
              {research.guide}
            </ReactMarkdown>
          </div>
        </div>
      )}

      {/* Question Blocks */}
      {guideMainQuestions && guideMainQuestions.length > 0 && (
        <div className="space-y-4">
          <h3 className="text-lg font-semibold">Questions</h3>
          <div className="space-y-6">
            {guideMainQuestions
              .sort((a, b) => (a.order || 0) - (b.order || 0))
              .map((block, idx) => (
                <div key={block.id || idx} className="space-y-3 border-l-4 border-blue-200 pl-4">
                  <h4 className="font-medium text-gray-900">{block.name}</h4>
                  <ReadOnlyQuestions questions={block.questions} />
                  <ReadOnlySubblocks subblocks={block.subblocks} />
                </div>
              ))}
          </div>
        </div>
      )}

      {!research.guideIntroText && !research.guide && (!guideMainQuestions || guideMainQuestions.length === 0) && (
        <div className="text-center py-8 text-gray-500">
          No guide content available for this research.
        </div>
      )}
    </div>
  );
}

export default function MeetingDetail() {
  const [location, setLocation] = useLocation();
  const params = useParams<{ id: string }>();
  const isNew = params.id === "new";
  const id = isNew ? null : parseInt(params.id);

  // Completely prevent any /api/meetings queries (without ID) on this page
  useEffect(() => {
    // Cancel any queries to the general /api/meetings endpoint
    queryClient.cancelQueries({ 
      queryKey: ['/api/meetings'],
      exact: false,
      predicate: (query) => {
        const queryKey = query.queryKey;
        // Cancel if it's exactly ['/api/meetings'] or starts with ['/api/meetings'] but not ['/api/meetings', id]
        return Array.isArray(queryKey) && 
               queryKey[0] === '/api/meetings' && 
               (queryKey.length === 1 || (queryKey.length > 1 && typeof queryKey[1] !== 'number'));
      }
    });
    
    // Also remove any observers for the general meetings endpoint
    queryClient.removeQueries({ 
      queryKey: ['/api/meetings'],
      exact: false,
      predicate: (query) => {
        const queryKey = query.queryKey;
        return Array.isArray(queryKey) && 
               queryKey[0] === '/api/meetings' && 
               (queryKey.length === 1 || (queryKey.length > 1 && typeof queryKey[1] !== 'number'));
      }
    });
  }, [location]);
  const [showDeleteConfirm, setShowDeleteConfirm] = useState(false);
  const [showDuplicateDialog, setShowDuplicateDialog] = useState(false);
  const [duplicateMeetings, setDuplicateMeetings] = useState<Meeting[]>([]);
  const [pendingFormData, setPendingFormData] = useState<InsertMeeting | null>(null);
  // State to manage form data across tabs during creation and editing
  const [tempFormData, setTempFormData] = useState<Partial<InsertMeeting>>({});
  const { toast } = useToast();
  
  // Parse query parameters for both new and existing meetings
  const searchParams = new URLSearchParams(window.location.search);
  const preselectedResearchId = isNew ? (searchParams.get("researchId") ? parseInt(searchParams.get("researchId")!) : undefined) : undefined;
  const fromContext = searchParams.get("from"); // "research" if coming from research page
  const fromResearchId = searchParams.get("researchId") ? parseInt(searchParams.get("researchId")!) : undefined;
  
  // For storing the preselected research details
  const [preselectedResearch, setPreselectedResearch] = useState<Research | null>(null);
  
  // For storing selected JTBDs during meeting creation
  const [selectedJtbdsForNewMeeting, setSelectedJtbdsForNewMeeting] = useState<any[]>([]);

  // Handler to update temporary form data
  const handleTempDataUpdate = (newData: Partial<InsertMeeting>) => {
    setTempFormData((prev) => ({ ...prev, ...newData }));
  };

  // Clear temporary data when navigating away from new meeting
  useEffect(() => {
    if (!isNew) {
      setTempFormData({});
    }
  }, [isNew]);

  const { data: meeting, isLoading: isMeetingLoading } = useQuery<Meeting>({
    queryKey: ["/api/meetings", id],
    queryFn: async () => {
      if (isNew) return undefined;
      const res = await apiRequest("GET", `/api/meetings/${id}`);
      if (!res.ok) throw new Error("Meeting not found");
      return res.json();
    },
    enabled: !isNew && !!id,
  });

  // Remove the meetings query entirely - we'll fetch duplicates imperatively when needed

  // Research data is now loaded on-demand via ResearchSelector component
  // No need to pre-load all researches
  const researches: Research[] = [];
  
  // Duplicate checking completely removed to avoid any /api/meetings requests

  // When editing a meeting, store the combined data of the existing meeting and temporary form data
  const effectiveMeeting = isNew 
    ? (Object.keys(tempFormData).length > 0 ? { ...tempFormData } as unknown as Meeting : undefined)
    : (Object.keys(tempFormData).length > 0 ? { ...meeting, ...tempFormData } as unknown as Meeting : meeting);

  // Query for research data associated with this meeting for the Guide tab
  const { data: research, isLoading: isResearchLoading } = useQuery<Research>({
    queryKey: ["/api/researches", effectiveMeeting?.researchId],
    queryFn: async () => {
      if (!effectiveMeeting?.researchId) return undefined;
      const res = await apiRequest("GET", `/api/researches/${effectiveMeeting.researchId}`);
      if (!res.ok) throw new Error("Research not found");
      return res.json();
    },
    enabled: !!effectiveMeeting?.researchId,
  });

  // Effect to load specific research when preselected via query param
  useEffect(() => {
    if (isNew && preselectedResearchId) {
      // Load the specific research if preselected via URL
      fetch(`/api/researches/${preselectedResearchId}`)
        .then(res => res.json())
        .then(research => {
          if (research) {
            setPreselectedResearch(research);
          }
        })
        .catch(err => console.warn('Could not load preselected research:', err));
    }
  }, [isNew, preselectedResearchId]);

  const createMutation = useMutation({
    mutationFn: async (meetingData: InsertMeeting) => {
      const res = await apiRequest("POST", "/api/meetings", meetingData);
      return res.json();
    },
    onSuccess: async (data) => {
      // Only invalidate the specific meeting and avoid broad invalidation
      queryClient.invalidateQueries({ queryKey: ["/api/meetings", data.id] });
      
      // If there are selected JTBDs, link them to the newly created meeting
      if (selectedJtbdsForNewMeeting.length > 0) {
        try {
          for (const jtbd of selectedJtbdsForNewMeeting) {
            await apiRequest("POST", `/api/meetings/${data.id}/jtbds/${jtbd.id}`, {});
          }
          toast({ title: "Meeting created successfully with linked JTBDs" });
        } catch (error) {
          console.error("Error linking JTBDs to meeting:", error);
          toast({ title: "Meeting created successfully, but some JTBDs couldn't be linked" });
        }
      } else {
        toast({ title: "Meeting created successfully" });
      }
      
      // Redirect based on where the user came from
      if (fromContext === "research" && fromResearchId) {
        // If creating from research page, go back to research with new meeting visible
        setLocation(`/researches/${fromResearchId}`);
      } else {
        // Default behavior - go to the newly created meeting detail page
        setLocation(`/meetings/${data.id}`);
      }
    },
    onError: (error) => {
      toast({ 
        title: "Error creating meeting", 
        description: error.message,
        variant: "destructive" 
      });
    },
  });
  
  const updateMutation = useMutation({
    mutationFn: async (data: MeetingWithId) => {
      const { id, ...updateData } = data;
      const res = await apiRequest("PATCH", `/api/meetings/${id}`, updateData);
      return res.json();
    },
    onSuccess: () => {
      // Only invalidate the specific meeting, not the entire list
      queryClient.invalidateQueries({ queryKey: ["/api/meetings", id] });
      toast({ title: "Meeting updated successfully" });
    },
    onError: (error) => {
      toast({ 
        title: "Error updating meeting", 
        description: error.message,
        variant: "destructive" 
      });
    },
  });

  const deleteMutation = useMutation({
    mutationFn: async () => {
      if (!id) return;
      await apiRequest("DELETE", `/api/meetings/${id}`);
    },
    onSuccess: () => {
      // Only invalidate when actually navigating back to the list
      // No need to invalidate here as we're redirecting away from the detail page
      toast({ title: "Meeting deleted successfully" });
      setLocation("/");  // Return to meetings list
    },
    onError: (error) => {
      toast({ 
        title: "Error deleting meeting", 
        description: error.message,
        variant: "destructive" 
      });
    },
  });
  
  
  const handleSubmit = (formData: InsertMeeting) => {
    if (!isNew && id) {
      // For update, we need to include the ID
      const updateData = { ...formData, id } as MeetingWithId;
      updateMutation.mutate(updateData);
    } else {
      // No duplicate checking - just create the meeting
      createMutation.mutate(formData);
    }
  };
  
  const handleConfirmCreate = () => {
    if (pendingFormData) {
      createMutation.mutate(pendingFormData);
      setShowDuplicateDialog(false);
      setPendingFormData(null);
    }
  };

  const handleDelete = () => {
    setShowDeleteConfirm(true);
  };

  const confirmDelete = () => {
    deleteMutation.mutate();
    setShowDeleteConfirm(false);
  };

  const handleCancel = () => {
    // If we came from a research page, navigate back to that research
    if (fromContext === "research" && fromResearchId) {
      setLocation(`/researches/${fromResearchId}`);
    } else {
      // Default to meetings page
      setLocation("/");
    }
  };

  const isLoading = isMeetingLoading;
  const isPending = createMutation.isPending || updateMutation.isPending || deleteMutation.isPending;

  if (isLoading && !isNew) {
    return (
      <div className="flex items-center justify-center min-h-screen">
        <Loader2 className="w-8 h-8 animate-spin text-primary" />
      </div>
    );
  }

  return (
    <div className="min-h-screen bg-[#ffffff] px-4 py-6">
      <div className="container mx-auto max-w-4xl">
        {/* Header with breadcrumb-style navigation */}
        <div className="mb-6 flex items-center text-sm text-gray-500">
          <Button 
            variant="ghost" 
            className="p-1 text-gray-400 hover:text-gray-700 rounded-full" 
            onClick={handleCancel}
          >
            <ArrowLeft className="h-4 w-4" />
          </Button>
          <span className="mx-2 text-gray-300">/</span>
<<<<<<< HEAD
          <span className="hover:text-gray-800 cursor-pointer" onClick={() => setLocation("/")}>Встречи</span>
=======
          {fromContext === "research" && fromResearchId ? (
            <>
              <span className="hover:text-gray-800 cursor-pointer" onClick={() => setLocation("/researches")}>Researches</span>
              <span className="mx-2 text-gray-300">/</span>
              <span className="hover:text-gray-800 cursor-pointer" onClick={() => setLocation(`/researches/${fromResearchId}`)}>
                {!isNew && meeting?.researchName ? meeting.researchName : "Research Details"}
              </span>
            </>
          ) : (
            <span className="hover:text-gray-800 cursor-pointer" onClick={() => setLocation("/")}>Meetings</span>
          )}
>>>>>>> a13f250c
          <span className="mx-2 text-gray-300">/</span>
          <span className="text-gray-800 font-medium truncate">
            {isNew ? "Новая встреча" : meeting?.respondentName || "Детали встречи"}
          </span>
        </div>

        {/* Main content container - Notion-style UI */}
        <div className="bg-white overflow-hidden">
          {/* Document title - Notion style with Company Name (CNUM or GCC): Respondent Name format */}
          <div className="px-8 pt-8 pb-4 border-b border-gray-100">
            <h1 className="text-4xl font-bold tracking-tight text-gray-900 mb-2 outline-none focus:ring-0 empty:before:content-['Untitled'] empty:before:text-gray-400 w-full">
              {isNew ? "Создать новую встречу" : (
                `${meeting?.companyName || ''} (${meeting?.cnum || meeting?.gcc || ''}): ${meeting?.respondentName || ''}`
              )}
            </h1>
            <div className="flex items-center flex-wrap gap-3 text-sm text-gray-500 my-2">
              {/* Status badge with Notion-like styling */}
              <div className="flex items-center gap-1">
                <span className="px-2.5 py-0.5 rounded-md text-xs font-medium bg-blue-100 text-blue-800 whitespace-nowrap overflow-hidden text-ellipsis max-w-[150px]" title={isNew ? MeetingStatus.IN_PROGRESS : meeting?.status}>
                  {isNew ? MeetingStatus.IN_PROGRESS : meeting?.status}
                </span>
              </div>
              
              {/* Meeting date with Notion-like tag styling */}
              {!isNew && meeting?.date && (
                <div className="px-2.5 py-0.5 rounded-md text-xs bg-gray-100 text-gray-800 font-medium whitespace-nowrap" title={formatDateShort(meeting.date)}>
                  {formatDateShort(meeting.date)}
                </div>
              )}
              
              {/* Display research name if available - clickable to go to research page */}
              {!isNew && meeting?.researchId && (
                <div 
                  className="px-2.5 py-0.5 rounded-md text-xs bg-purple-100 text-purple-800 font-medium cursor-pointer hover:bg-purple-200 transition-colors duration-200 flex items-center gap-1 whitespace-nowrap overflow-hidden max-w-[150px]"
                  onClick={(e) => {
                    e.stopPropagation(); // Prevent event bubbling
                    setLocation(`/researches/${meeting.researchId}`);
                  }}
                  title={`${meeting.researchName || 'Research'} - Click to view research details`}
                >
                  <span className="truncate">{meeting.researchName || 'Research'}</span>
                  <ExternalLink className="h-3 w-3 flex-shrink-0" />
                </div>
              )}

              {/* Position information */}
              {!isNew && meeting?.respondentPosition && (
                <div className="px-2.5 py-0.5 rounded-md text-xs bg-amber-100 text-amber-800 font-medium whitespace-nowrap overflow-hidden text-ellipsis max-w-[150px]" title={meeting.respondentPosition}>
                  {meeting.respondentPosition}
                </div>
              )}
            </div>
          </div>

          {/* Tabbed interface - Notion-style */}
          <div className="px-8 py-6">
            {isNew ? (
              // For new meetings, show the full meeting form without tabs
              // Show loading state if we're waiting for preselected research data
              preselectedResearchId && !preselectedResearch ? (
                <div className="flex items-center justify-center py-8">
                  <Loader2 className="h-6 w-6 animate-spin mr-2" />
                  <span>Loading research data...</span>
                </div>
              ) : (
                <MeetingForm
                  onSubmit={handleSubmit}
                  initialData={preselectedResearchId && preselectedResearch ? {
                    id: 0, // New meeting
                    researchId: preselectedResearchId,
                    date: new Date(),
                    // Default values for required fields
                    respondentName: "",
                    respondentPosition: "",
                    cnum: "",
                    gcc: null,
                    companyName: null,
                    email: "",
                    researcher: preselectedResearch.researcher || "", // Set the researcher from the selected research
                    relationshipManager: "",
                    salesPerson: "",
                    status: MeetingStatus.IN_PROGRESS,
                    notes: null
                  } as Meeting : undefined}
                  isLoading={isPending}
                  isCreating={true}
                  onCancel={handleCancel}
                  onCnumChange={() => {}} // No duplicate checking
                  meetings={[]} // No meetings data needed
                  onTempDataUpdate={handleTempDataUpdate}
                  selectedJtbds={selectedJtbdsForNewMeeting}
                  onJtbdsChange={setSelectedJtbdsForNewMeeting}
                  preselectedResearch={preselectedResearch}
                />
              )
            ) : (
              // For existing meetings, show tabbed interface
              <Tabs defaultValue="info" className="w-full">
                <TabsList className="grid w-full grid-cols-3 mb-8 bg-gray-50 p-1 rounded-lg">
                  <TabsTrigger 
                    value="info" 
                    className="data-[state=active]:bg-white data-[state=active]:shadow-sm rounded-md px-4 py-2.5 text-sm font-medium transition-all"
                  >
                    Информация
                  </TabsTrigger>
                  <TabsTrigger 
                    value="guide" 
                    className="data-[state=active]:bg-white data-[state=active]:shadow-sm rounded-md px-4 py-2.5 text-sm font-medium transition-all"
                  >
                    Guide
                  </TabsTrigger>
                  <TabsTrigger 
                    value="results" 
                    className="data-[state=active]:bg-white data-[state=active]:shadow-sm rounded-md px-4 py-2.5 text-sm font-medium transition-all"
                  >
                    Результаты
                  </TabsTrigger>
                </TabsList>

                <TabsContent value="info" className="mt-0">
                  <MeetingInfoForm 
                    meeting={effectiveMeeting} 
                    onUpdate={handleSubmit} 
                    isLoading={isPending}
                    onTempDataUpdate={handleTempDataUpdate}
                  />
                </TabsContent>

                <TabsContent value="guide" className="mt-0">
                  {isResearchLoading ? (
                    <div className="flex items-center justify-center py-8">
                      <Loader2 className="h-6 w-6 animate-spin mr-2" />
                      <span>Loading guide content...</span>
                    </div>
                  ) : (
                    <MeetingGuideTab research={research} />
                  )}
                </TabsContent>

                <TabsContent value="results" className="mt-0">
                  <MeetingResultsForm 
                    meeting={effectiveMeeting} 
                    onUpdate={handleSubmit} 
                    isLoading={isPending}
                    onTempDataUpdate={handleTempDataUpdate}
                  />
                </TabsContent>
              </Tabs>
            )}
          </div>
        </div>

        <AlertDialog open={showDeleteConfirm} onOpenChange={setShowDeleteConfirm}>
          <AlertDialogContent className="bg-white rounded-lg border-0 shadow-lg">
            <AlertDialogHeader>
              <AlertDialogTitle className="text-xl font-semibold">Delete Meeting</AlertDialogTitle>
              <AlertDialogDescription className="text-gray-600">
                Are you sure you want to delete this meeting? This action cannot be undone.
              </AlertDialogDescription>
            </AlertDialogHeader>
            <AlertDialogFooter className="flex-col sm:flex-row gap-2">
              <AlertDialogCancel className="bg-white border border-gray-200 hover:bg-gray-50">
                Cancel
              </AlertDialogCancel>
              <AlertDialogAction
                onClick={confirmDelete}
                className="bg-red-500 hover:bg-red-600 text-white border-0"
              >
                Delete
              </AlertDialogAction>
            </AlertDialogFooter>
          </AlertDialogContent>
        </AlertDialog>

        {/* Duplicate CNUM Dialog */}
        <Dialog open={showDuplicateDialog} onOpenChange={setShowDuplicateDialog}>
          <DialogContent className="sm:max-w-[600px] bg-white rounded-lg border-0 shadow-lg">
            <DialogHeader>
              <DialogTitle className="text-xl font-semibold text-amber-600">
                {pendingFormData ? 'Duplicate CNUM Detected' : 'Duplicate CNUM Warning'}
              </DialogTitle>
              <DialogDescription className="text-gray-600">
                The following meeting(s) already exist with this CNUM:
              </DialogDescription>
            </DialogHeader>
            
            <div className="max-h-[300px] overflow-auto my-4">
              <Table>
                <TableHeader>
                  <TableRow>
                    <TableHead>Date</TableHead>
                    <TableHead>Respondent</TableHead>
                    <TableHead>Research</TableHead>
                    <TableHead></TableHead>
                  </TableRow>
                </TableHeader>
                <TableBody>
                  {duplicateMeetings.map((meeting) => {
                    const research = { name: meeting.researchName || 'Unknown Research' };
                    return (
                      <TableRow key={meeting.id}>
                        <TableCell>{new Date(meeting.date).toLocaleDateString()}</TableCell>
                        <TableCell>{meeting.respondentName}</TableCell>
                        <TableCell>{research.name}</TableCell>
                        <TableCell>
                          <Button 
                            variant="ghost" 
                            size="sm"
                            className="p-1 h-7"
                            onClick={() => {
                              window.open(`/meetings/${meeting.id}`, '_blank');
                            }}
                            title="Open meeting in new tab"
                          >
                            <ExternalLink className="h-4 w-4" />
                          </Button>
                        </TableCell>
                      </TableRow>
                    );
                  })}
                </TableBody>
              </Table>
            </div>

            <DialogFooter className="flex-col sm:flex-row gap-2 mt-4">
              <Button
                variant="outline"
                onClick={() => setShowDuplicateDialog(false)}
                className="bg-white border border-gray-200 hover:bg-gray-50"
              >
                Отмена
              </Button>
              {pendingFormData && (
                <Button
                  onClick={handleConfirmCreate}
                  className="bg-blue-600 hover:bg-blue-700 text-white"
                >
                  Создать в любом случае
                </Button>
              )}
              {!pendingFormData && (
                <Button
                  onClick={() => setShowDuplicateDialog(false)}
                  className="bg-blue-600 hover:bg-blue-700 text-white"
                >
                  Acknowledge
                </Button>
              )}
            </DialogFooter>
          </DialogContent>
        </Dialog>
      </div>
    </div>
  );
}<|MERGE_RESOLUTION|>--- conflicted
+++ resolved
@@ -1,12 +1,19 @@
 import { useState, useEffect } from "react";
 import { useQuery, useMutation } from "@tanstack/react-query";
 import { useParams, useLocation } from "wouter";
-import { Meeting, MeetingStatus, Research, InsertMeeting } from "@shared/schema";
+import {
+  Meeting,
+  MeetingStatus,
+  Research,
+  InsertMeeting,
+} from "@shared/schema";
 
 // Types for summarization display
 interface SummarizationResponseBlock {
   blockName: string;
-  blockElements: Array<SummarizationResponseBlock | SummarizationResponseQuestion>;
+  blockElements: Array<
+    SummarizationResponseBlock | SummarizationResponseQuestion
+  >;
   blockSummary: string;
   question?: string;
   answer?: string;
@@ -25,7 +32,20 @@
 import { Button } from "@/components/ui/button";
 import { Card, CardContent } from "@/components/ui/card";
 import { Tabs, TabsContent, TabsList, TabsTrigger } from "@/components/ui/tabs";
-import { ArrowLeft, Loader2, ExternalLink, ExternalLinkIcon, ChevronDown, ChevronRight, MessageSquare, FileText, CheckCircle, XCircle, Clock, AlertCircle } from "lucide-react";
+import {
+  ArrowLeft,
+  Loader2,
+  ExternalLink,
+  ExternalLinkIcon,
+  ChevronDown,
+  ChevronRight,
+  MessageSquare,
+  FileText,
+  CheckCircle,
+  XCircle,
+  Clock,
+  AlertCircle,
+} from "lucide-react";
 import {
   AlertDialog,
   AlertDialogAction,
@@ -47,12 +67,23 @@
 import { useToast } from "@/hooks/use-toast";
 import MeetingForm from "@/components/meeting-form";
 import { formatDateShort } from "@/lib/date-utils";
-import ReactMarkdown from 'react-markdown';
-import remarkGfm from 'remark-gfm';
-import MDEditor from '@uiw/react-md-editor';
-import DOMPurify from 'dompurify';
-import { Table, TableBody, TableCell, TableHead, TableHeader, TableRow } from "@/components/ui/table";
-import { Collapsible, CollapsibleContent, CollapsibleTrigger } from "@/components/ui/collapsible";
+import ReactMarkdown from "react-markdown";
+import remarkGfm from "remark-gfm";
+import MDEditor from "@uiw/react-md-editor";
+import DOMPurify from "dompurify";
+import {
+  Table,
+  TableBody,
+  TableCell,
+  TableHead,
+  TableHeader,
+  TableRow,
+} from "@/components/ui/table";
+import {
+  Collapsible,
+  CollapsibleContent,
+  CollapsibleTrigger,
+} from "@/components/ui/collapsible";
 import { Badge } from "@/components/ui/badge";
 import { useForm } from "react-hook-form";
 import { zodResolver } from "@hookform/resolvers/zod";
@@ -72,15 +103,29 @@
 type MeetingWithId = Meeting;
 
 // Component to render a single question with answer
-function SummarizationQuestion({ question, answer }: SummarizationResponseQuestion) {
+function SummarizationQuestion({
+  question,
+  answer,
+}: SummarizationResponseQuestion) {
   return (
-    <div className="border-l-4 border-blue-200 pl-4 py-2 bg-gray-50 rounded-r-md" data-testid="summarization-question">
+    <div
+      className="border-l-4 border-blue-200 pl-4 py-2 bg-gray-50 rounded-r-md"
+      data-testid="summarization-question"
+    >
       <div className="flex items-start gap-2 mb-2">
         <MessageSquare className="h-4 w-4 text-blue-600 mt-0.5 flex-shrink-0" />
-        <p className="font-medium text-gray-800 text-sm" data-testid="question-text">{question}</p>
+        <p
+          className="font-medium text-gray-800 text-sm"
+          data-testid="question-text"
+        >
+          {question}
+        </p>
       </div>
       {answer && (
-        <div className="ml-6 text-sm text-gray-600 bg-white p-2 rounded border" data-testid="answer-text">
+        <div
+          className="ml-6 text-sm text-gray-600 bg-white p-2 rounded border"
+          data-testid="answer-text"
+        >
           {answer}
         </div>
       )}
@@ -89,36 +134,61 @@
 }
 
 // Component to render a single block with nested structure
-function SummarizationBlock({ block, level = 0 }: { block: SummarizationResponseBlock; level?: number }) {
+function SummarizationBlock({
+  block,
+  level = 0,
+}: {
+  block: SummarizationResponseBlock;
+  level?: number;
+}) {
   const [isExpanded, setIsExpanded] = useState(true);
   const isRootLevel = level === 0;
   const hasElements = block.blockElements && block.blockElements.length > 0;
-  
+
   // Determine if this is a question block vs a nested block
-  const isQuestionBlock = 'question' in block && block.question;
-  
+  const isQuestionBlock = "question" in block && block.question;
+
   // Use static classes instead of dynamic ones for Tailwind JIT
-  const indentClass = level === 1 ? 'ml-4' : level === 2 ? 'ml-8' : level === 3 ? 'ml-12' : '';
-  const cardClass = isRootLevel 
-    ? "border border-gray-200 rounded-lg p-4 mb-4 bg-white shadow-sm" 
+  const indentClass =
+    level === 1 ? "ml-4" : level === 2 ? "ml-8" : level === 3 ? "ml-12" : "";
+  const cardClass = isRootLevel
+    ? "border border-gray-200 rounded-lg p-4 mb-4 bg-white shadow-sm"
     : "border-l-2 border-gray-300 pl-3 py-2 mb-2 bg-gray-50/50 rounded-r";
 
   return (
-    <div className={`${cardClass} ${indentClass}`} data-testid={`summarization-block-${level}`}>
+    <div
+      className={`${cardClass} ${indentClass}`}
+      data-testid={`summarization-block-${level}`}
+    >
       <Collapsible open={isExpanded} onOpenChange={setIsExpanded}>
         <div className="flex items-center justify-between">
-          <CollapsibleTrigger className="flex items-center gap-2 hover:bg-gray-100 p-1 rounded transition-colors" data-testid="block-toggle">
+          <CollapsibleTrigger
+            className="flex items-center gap-2 hover:bg-gray-100 p-1 rounded transition-colors"
+            data-testid="block-toggle"
+          >
             {hasElements ? (
-              isExpanded ? <ChevronDown className="h-4 w-4" /> : <ChevronRight className="h-4 w-4" />
+              isExpanded ? (
+                <ChevronDown className="h-4 w-4" />
+              ) : (
+                <ChevronRight className="h-4 w-4" />
+              )
             ) : (
               <FileText className="h-4 w-4 text-gray-400" />
             )}
-            <h4 className={`${isRootLevel ? 'text-lg font-semibold' : 'text-sm font-medium'} text-gray-800`} data-testid="block-name">
+            <h4
+              className={`${isRootLevel ? "text-lg font-semibold" : "text-sm font-medium"} text-gray-800`}
+              data-testid="block-name"
+            >
               {block.blockName}
             </h4>
             {hasElements && (
-              <Badge variant="secondary" className="text-xs" data-testid="block-count">
-                {block.blockElements.length} {block.blockElements.length === 1 ? 'item' : 'items'}
+              <Badge
+                variant="secondary"
+                className="text-xs"
+                data-testid="block-count"
+              >
+                {block.blockElements.length}{" "}
+                {block.blockElements.length === 1 ? "item" : "items"}
               </Badge>
             )}
           </CollapsibleTrigger>
@@ -127,32 +197,53 @@
         {/* Block question (if this block has a direct question) */}
         {isQuestionBlock && (
           <div className="mt-3">
-            <SummarizationQuestion question={block.question!} answer={block.answer || ""} />
+            <SummarizationQuestion
+              question={block.question!}
+              answer={block.answer || ""}
+            />
           </div>
         )}
 
         {/* Block elements (nested content) */}
-        <CollapsibleContent className="space-y-2 mt-3" data-testid="block-elements">
+        <CollapsibleContent
+          className="space-y-2 mt-3"
+          data-testid="block-elements"
+        >
           {block.blockElements.map((element, index) => {
-            if ('question' in element && 'answer' in element && !('blockName' in element)) {
+            if (
+              "question" in element &&
+              "answer" in element &&
+              !("blockName" in element)
+            ) {
               // It's a question element - ensure it matches SummarizationResponseQuestion type
               const questionElement = element as SummarizationResponseQuestion;
               return <SummarizationQuestion key={index} {...questionElement} />;
             } else {
               // It's a nested block
               const blockElement = element as SummarizationResponseBlock;
-              return <SummarizationBlock key={index} block={blockElement} level={level + 1} />;
+              return (
+                <SummarizationBlock
+                  key={index}
+                  block={blockElement}
+                  level={level + 1}
+                />
+              );
             }
           })}
         </CollapsibleContent>
 
         {/* Block summary */}
         {block.blockSummary && (
-          <div className="mt-3 p-3 bg-blue-50 border border-blue-200 rounded-md" data-testid="block-summary">
+          <div
+            className="mt-3 p-3 bg-blue-50 border border-blue-200 rounded-md"
+            data-testid="block-summary"
+          >
             <div className="flex items-start gap-2">
               <FileText className="h-4 w-4 text-blue-600 mt-0.5 flex-shrink-0" />
               <div>
-                <p className="text-xs font-medium text-blue-800 mb-1">Block Summary</p>
+                <p className="text-xs font-medium text-blue-800 mb-1">
+                  Block Summary
+                </p>
                 <p className="text-sm text-blue-700">{block.blockSummary}</p>
               </div>
             </div>
@@ -169,13 +260,23 @@
     <div className="space-y-6" data-testid="summarization-display">
       {/* Overall Summary */}
       {result.summary && (
-        <Card className="border-green-200 bg-green-50" data-testid="overall-summary">
+        <Card
+          className="border-green-200 bg-green-50"
+          data-testid="overall-summary"
+        >
           <CardContent className="p-4">
             <div className="flex items-start gap-3">
               <CheckCircle className="h-5 w-5 text-green-600 mt-0.5 flex-shrink-0" />
               <div>
-                <h3 className="font-semibold text-green-800 mb-2">Meeting Summary</h3>
-                <p className="text-sm text-green-700" data-testid="summary-text">{result.summary}</p>
+                <h3 className="font-semibold text-green-800 mb-2">
+                  Meeting Summary
+                </h3>
+                <p
+                  className="text-sm text-green-700"
+                  data-testid="summary-text"
+                >
+                  {result.summary}
+                </p>
               </div>
             </div>
           </CardContent>
@@ -184,7 +285,10 @@
 
       {/* Detailed Blocks */}
       <div>
-        <h3 className="text-lg font-semibold text-gray-800 mb-4 flex items-center gap-2" data-testid="detailed-analysis-title">
+        <h3
+          className="text-lg font-semibold text-gray-800 mb-4 flex items-center gap-2"
+          data-testid="detailed-analysis-title"
+        >
           <FileText className="h-5 w-5" />
           Detailed Interview Analysis
         </h3>
@@ -199,14 +303,14 @@
 }
 
 // Component for Meeting Info tab (all fields except notes and fullText)
-function MeetingInfoForm({ 
-  meeting, 
-  onUpdate, 
-  isLoading, 
-  onTempDataUpdate 
-}: { 
-  meeting?: Meeting; 
-  onUpdate: (data: InsertMeeting) => void; 
+function MeetingInfoForm({
+  meeting,
+  onUpdate,
+  isLoading,
+  onTempDataUpdate,
+}: {
+  meeting?: Meeting;
+  onUpdate: (data: InsertMeeting) => void;
   isLoading: boolean;
   onTempDataUpdate?: (data: Partial<InsertMeeting>) => void;
 }) {
@@ -223,14 +327,14 @@
 }
 
 // Component for Meeting Results tab (notes and fullText only)
-function MeetingResultsForm({ 
-  meeting, 
-  onUpdate, 
-  isLoading, 
-  onTempDataUpdate 
-}: { 
-  meeting?: Meeting; 
-  onUpdate: (data: InsertMeeting) => void; 
+function MeetingResultsForm({
+  meeting,
+  onUpdate,
+  isLoading,
+  onTempDataUpdate,
+}: {
+  meeting?: Meeting;
+  onUpdate: (data: InsertMeeting) => void;
   isLoading: boolean;
   onTempDataUpdate?: (data: Partial<InsertMeeting>) => void;
 }) {
@@ -277,7 +381,8 @@
         notes: data.notes,
         fullText: data.fullText,
         hasGift: (meeting.hasGift as "yes" | "no") || "no",
-        summarizationStatus: meeting.summarizationStatus as any || "not_started",
+        summarizationStatus:
+          (meeting.summarizationStatus as any) || "not_started",
       });
     }
   };
@@ -298,140 +403,214 @@
             isProcessing={isProcessing}
             setIsProcessing={setIsProcessing}
           />
-          
-          {meeting?.id && (
-            <FileAttachments meetingId={meeting.id} />
-          )}
+
+          {meeting?.id && <FileAttachments meetingId={meeting.id} />}
         </div>
 
         {/* Meeting Results Form */}
         <form onSubmit={form.handleSubmit(handleSubmit)} className="space-y-6">
-        <FormField
-          control={form.control}
-          name="notes"
-          render={({ field }) => (
-            <FormItem>
-              <FormLabel className="text-lg font-medium">Заметки о встрече</FormLabel>
-              <FormControl>
-                <MDEditor
-                  value={field.value}
-                  onChange={(val) => {
-                    const newValue = val || "";
-                    field.onChange(newValue);
-                    handleFieldChange("notes", newValue);
-                  }}
-                  preview="edit"
-                  hideToolbar={false}
-                  data-color-mode="light"
-                  height={300}
-                  textareaProps={{
-                    placeholder: "Введите заметки о встрече...",
-                    style: { resize: 'none' }
-                  }}
-                  components={{
-                    preview: (source, state, dispatch) => {
-                      const sanitizedHtml = DOMPurify.sanitize(source || '', {
-                        ALLOWED_TAGS: ['p', 'br', 'strong', 'em', 'ul', 'ol', 'li', 'h1', 'h2', 'h3', 'h4', 'h5', 'h6', 'blockquote', 'code', 'pre'],
-                        ALLOWED_ATTR: []
-                      });
-                      return <div dangerouslySetInnerHTML={{ __html: sanitizedHtml }} />;
+          <FormField
+            control={form.control}
+            name="notes"
+            render={({ field }) => (
+              <FormItem>
+                <FormLabel className="text-lg font-medium">
+                  Заметки о встрече
+                </FormLabel>
+                <FormControl>
+                  <MDEditor
+                    value={field.value}
+                    onChange={(val) => {
+                      const newValue = val || "";
+                      field.onChange(newValue);
+                      handleFieldChange("notes", newValue);
+                    }}
+                    preview="edit"
+                    hideToolbar={false}
+                    data-color-mode="light"
+                    height={300}
+                    textareaProps={{
+                      placeholder: "Введите заметки о встрече...",
+                      style: { resize: "none" },
+                    }}
+                    components={{
+                      preview: (source, state, dispatch) => {
+                        const sanitizedHtml = DOMPurify.sanitize(source || "", {
+                          ALLOWED_TAGS: [
+                            "p",
+                            "br",
+                            "strong",
+                            "em",
+                            "ul",
+                            "ol",
+                            "li",
+                            "h1",
+                            "h2",
+                            "h3",
+                            "h4",
+                            "h5",
+                            "h6",
+                            "blockquote",
+                            "code",
+                            "pre",
+                          ],
+                          ALLOWED_ATTR: [],
+                        });
+                        return (
+                          <div
+                            dangerouslySetInnerHTML={{ __html: sanitizedHtml }}
+                          />
+                        );
+                      },
+                    }}
+                  />
+                </FormControl>
+                <FormMessage />
+              </FormItem>
+            )}
+          />
+
+          <FormField
+            control={form.control}
+            name="fullText"
+            render={({ field }) => (
+              <FormItem>
+                <FormLabel className="text-lg font-medium">
+                  Отчет в текстовом виде
+                </FormLabel>
+                <FormControl>
+                  <MDEditor
+                    value={field.value}
+                    onChange={(val) => {
+                      const newValue = val || "";
+                      field.onChange(newValue);
+                      handleFieldChange("fullText", newValue);
+                    }}
+                    preview="edit"
+                    hideToolbar={false}
+                    data-color-mode="light"
+                    height={300}
+                    textareaProps={{
+                      placeholder: "Введите полный текст...",
+                      style: { resize: "none" },
+                    }}
+                    components={{
+                      preview: (source, state, dispatch) => {
+                        const sanitizedHtml = DOMPurify.sanitize(source || "", {
+                          ALLOWED_TAGS: [
+                            "p",
+                            "br",
+                            "strong",
+                            "em",
+                            "ul",
+                            "ol",
+                            "li",
+                            "h1",
+                            "h2",
+                            "h3",
+                            "h4",
+                            "h5",
+                            "h6",
+                            "blockquote",
+                            "code",
+                            "pre",
+                          ],
+                          ALLOWED_ATTR: [],
+                        });
+                        return (
+                          <div
+                            dangerouslySetInnerHTML={{ __html: sanitizedHtml }}
+                          />
+                        );
+                      },
+                    }}
+                  />
+                </FormControl>
+                <FormMessage />
+              </FormItem>
+            )}
+          />
+
+          {/* Summarization Results Section */}
+          {meeting?.id && (
+            <div className="border-t pt-6">
+              <h3 className="text-lg font-semibold text-gray-800 mb-4 flex items-center gap-2">
+                <FileText className="h-5 w-5" />
+                AI Interview Analysis
+              </h3>
+
+              {/* Summarization Status */}
+              <div className="mb-4">
+                {(!meeting.summarizationStatus ||
+                  meeting.summarizationStatus === "not_started") && (
+                  <div
+                    className="flex items-center gap-2 text-gray-600 bg-gray-50 p-3 rounded-md"
+                    data-testid="summarization-not-started"
+                  >
+                    <AlertCircle className="h-4 w-4" />
+                    <span className="text-sm">
+                      Analysis will begin automatically after all files are
+                      transcribed
+                    </span>
+                  </div>
+                )}
+
+                {meeting.summarizationStatus === "in_progress" && (
+                  <div
+                    className="flex items-center gap-2 text-blue-600 bg-blue-50 p-3 rounded-md"
+                    data-testid="summarization-in-progress"
+                  >
+                    <Clock className="h-4 w-4 animate-pulse" />
+                    <span className="text-sm">AI analysis in progress...</span>
+                  </div>
+                )}
+
+                {meeting.summarizationStatus === "failed" && (
+                  <div
+                    className="flex items-center gap-2 text-red-600 bg-red-50 p-3 rounded-md"
+                    data-testid="summarization-failed"
+                  >
+                    <XCircle className="h-4 w-4" />
+                    <span className="text-sm">
+                      Analysis failed. Please contact support if this issue
+                      persists.
+                    </span>
+                  </div>
+                )}
+
+                {meeting.summarizationStatus === "completed" &&
+                  meeting.summarizationResult && (
+                    <div
+                      className="flex items-center gap-2 text-green-600 bg-green-50 p-3 rounded-md mb-4"
+                      data-testid="summarization-completed"
+                    >
+                      <CheckCircle className="h-4 w-4" />
+                      <span className="text-sm">
+                        AI analysis completed successfully
+                      </span>
+                    </div>
+                  )}
+              </div>
+
+              {/* Display summarization results when completed */}
+              {(meeting as any).summarizationStatus === "completed" &&
+                (meeting as any).summarizationResult && (
+                  <SummarizationDisplay
+                    result={
+                      (meeting as any)
+                        .summarizationResult as SummarizationResponse
                     }
-                  }}
-                />
-              </FormControl>
-              <FormMessage />
-            </FormItem>
+                  />
+                )}
+            </div>
           )}
-        />
-        
-        <FormField
-          control={form.control}
-          name="fullText"
-          render={({ field }) => (
-            <FormItem>
-              <FormLabel className="text-lg font-medium">Отчет в текстовом виде</FormLabel>
-              <FormControl>
-                <MDEditor
-                  value={field.value}
-                  onChange={(val) => {
-                    const newValue = val || "";
-                    field.onChange(newValue);
-                    handleFieldChange("fullText", newValue);
-                  }}
-                  preview="edit"
-                  hideToolbar={false}
-                  data-color-mode="light"
-                  height={300}
-                  textareaProps={{
-                    placeholder: "Введите полный текст...",
-                    style: { resize: 'none' }
-                  }}
-                  components={{
-                    preview: (source, state, dispatch) => {
-                      const sanitizedHtml = DOMPurify.sanitize(source || '', {
-                        ALLOWED_TAGS: ['p', 'br', 'strong', 'em', 'ul', 'ol', 'li', 'h1', 'h2', 'h3', 'h4', 'h5', 'h6', 'blockquote', 'code', 'pre'],
-                        ALLOWED_ATTR: []
-                      });
-                      return <div dangerouslySetInnerHTML={{ __html: sanitizedHtml }} />;
-                    }
-                  }}
-                />
-              </FormControl>
-              <FormMessage />
-            </FormItem>
-          )}
-        />
-
-        {/* Summarization Results Section */}
-        {meeting?.id && (
-          <div className="border-t pt-6">
-            <h3 className="text-lg font-semibold text-gray-800 mb-4 flex items-center gap-2">
-              <FileText className="h-5 w-5" />
-              AI Interview Analysis
-            </h3>
-            
-            {/* Summarization Status */}
-            <div className="mb-4">
-              {(!meeting.summarizationStatus || meeting.summarizationStatus === 'not_started') && (
-                <div className="flex items-center gap-2 text-gray-600 bg-gray-50 p-3 rounded-md" data-testid="summarization-not-started">
-                  <AlertCircle className="h-4 w-4" />
-                  <span className="text-sm">Analysis will begin automatically after all files are transcribed</span>
-                </div>
-              )}
-              
-              {meeting.summarizationStatus === 'in_progress' && (
-                <div className="flex items-center gap-2 text-blue-600 bg-blue-50 p-3 rounded-md" data-testid="summarization-in-progress">
-                  <Clock className="h-4 w-4 animate-pulse" />
-                  <span className="text-sm">AI analysis in progress...</span>
-                </div>
-              )}
-              
-              {meeting.summarizationStatus === 'failed' && (
-                <div className="flex items-center gap-2 text-red-600 bg-red-50 p-3 rounded-md" data-testid="summarization-failed">
-                  <XCircle className="h-4 w-4" />
-                  <span className="text-sm">Analysis failed. Please contact support if this issue persists.</span>
-                </div>
-              )}
-              
-              {meeting.summarizationStatus === 'completed' && meeting.summarizationResult && (
-                <div className="flex items-center gap-2 text-green-600 bg-green-50 p-3 rounded-md mb-4" data-testid="summarization-completed">
-                  <CheckCircle className="h-4 w-4" />
-                  <span className="text-sm">AI analysis completed successfully</span>
-                </div>
-              )}
-            </div>
-
-            {/* Display summarization results when completed */}
-            {(meeting as any).summarizationStatus === 'completed' && (meeting as any).summarizationResult && (
-              <SummarizationDisplay result={(meeting as any).summarizationResult as SummarizationResponse} />
-            )}
-          </div>
-        )}
-        
-        <Button type="submit" disabled={isLoading || isProcessing}>
-          {isLoading || isProcessing ? <Loader2 className="mr-2 h-4 w-4 animate-spin" /> : null}
-          Сохранить результаты
-        </Button>
+
+          <Button type="submit" disabled={isLoading || isProcessing}>
+            {isLoading || isProcessing ? (
+              <Loader2 className="mr-2 h-4 w-4 animate-spin" />
+            ) : null}
+            Сохранить результаты
+          </Button>
         </form>
       </div>
     </Form>
@@ -465,45 +644,54 @@
 // Helper function to parse question blocks (from research-detail.tsx)
 const parseQuestionBlocks = (questionsJson: string | null): QuestionBlock[] => {
   if (!questionsJson || typeof questionsJson !== "string") return [];
-  
+
   try {
     const parsed = JSON.parse(questionsJson);
     if (!Array.isArray(parsed)) return [];
-    
+
     return parsed.map((item: any, blockIndex: number) => {
-      const questions = (item.questions || []).map((q: any, qIndex: number) => ({
-        id: q.id || Math.random().toString(),
-        text: q.text || '',
-        comment: q.comment || '',
-        order: q.order !== undefined ? q.order : qIndex,
-      }));
-      
-      const subblocks = (item.subblocks || []).map((s: any, sIndex: number) => ({
-        id: s.id || Math.random().toString(),
-        name: s.name || '',
-        questions: (s.questions || []).map((sq: any, sqIndex: number) => ({
-          id: sq.id || Math.random().toString(),
-          text: sq.text || '',
-          comment: sq.comment || '',
-          order: sq.order !== undefined ? sq.order : sqIndex,
-        })),
-        subblocks: (s.subblocks || []).map((ss: any, ssIndex: number) => ({
-          id: ss.id || Math.random().toString(),
-          name: ss.name || '',
-          questions: (ss.questions || []).map((ssq: any, ssqIndex: number) => ({
-            id: ssq.id || Math.random().toString(),
-            text: ssq.text || '',
-            comment: ssq.comment || '',
-            order: ssq.order !== undefined ? ssq.order : ssqIndex,
+      const questions = (item.questions || []).map(
+        (q: any, qIndex: number) => ({
+          id: q.id || Math.random().toString(),
+          text: q.text || "",
+          comment: q.comment || "",
+          order: q.order !== undefined ? q.order : qIndex,
+        }),
+      );
+
+      const subblocks = (item.subblocks || []).map(
+        (s: any, sIndex: number) => ({
+          id: s.id || Math.random().toString(),
+          name: s.name || "",
+          questions: (s.questions || []).map((sq: any, sqIndex: number) => ({
+            id: sq.id || Math.random().toString(),
+            text: sq.text || "",
+            comment: sq.comment || "",
+            order: sq.order !== undefined ? sq.order : sqIndex,
           })),
-          order: ss.order !== undefined ? ss.order : (s.questions || []).length + ssIndex,
-        })),
-        order: s.order !== undefined ? s.order : questions.length + sIndex,
-      }));
-      
+          subblocks: (s.subblocks || []).map((ss: any, ssIndex: number) => ({
+            id: ss.id || Math.random().toString(),
+            name: ss.name || "",
+            questions: (ss.questions || []).map(
+              (ssq: any, ssqIndex: number) => ({
+                id: ssq.id || Math.random().toString(),
+                text: ssq.text || "",
+                comment: ssq.comment || "",
+                order: ssq.order !== undefined ? ssq.order : ssqIndex,
+              }),
+            ),
+            order:
+              ss.order !== undefined
+                ? ss.order
+                : (s.questions || []).length + ssIndex,
+          })),
+          order: s.order !== undefined ? s.order : questions.length + sIndex,
+        }),
+      );
+
       return {
         id: item.id || Math.random().toString(),
-        name: item.name || '',
+        name: item.name || "",
         questions,
         subblocks,
         order: item.order !== undefined ? item.order : blockIndex,
@@ -526,7 +714,9 @@
           <div key={question.id || idx} className="space-y-1">
             <p className="text-sm text-gray-700">{question.text}</p>
             {question.comment && (
-              <p className="text-xs text-gray-500 italic ml-2">{question.comment}</p>
+              <p className="text-xs text-gray-500 italic ml-2">
+                {question.comment}
+              </p>
             )}
           </div>
         ))}
@@ -544,7 +734,9 @@
         .sort((a, b) => (a.order || 0) - (b.order || 0))
         .map((subblock, idx) => (
           <div key={subblock.id || idx} className="space-y-2">
-            <h5 className="font-medium text-gray-800 text-sm">{subblock.name}</h5>
+            <h5 className="font-medium text-gray-800 text-sm">
+              {subblock.name}
+            </h5>
             <ReadOnlyQuestions questions={subblock.questions} />
             <ReadOnlySubblocks subblocks={subblock.subblocks} />
           </div>
@@ -564,7 +756,7 @@
   }
 
   const guideMainQuestions = parseQuestionBlocks(
-    (research.guideMainQuestions as unknown as string) || null
+    (research.guideMainQuestions as unknown as string) || null,
   );
 
   return (
@@ -601,7 +793,10 @@
             {guideMainQuestions
               .sort((a, b) => (a.order || 0) - (b.order || 0))
               .map((block, idx) => (
-                <div key={block.id || idx} className="space-y-3 border-l-4 border-blue-200 pl-4">
+                <div
+                  key={block.id || idx}
+                  className="space-y-3 border-l-4 border-blue-200 pl-4"
+                >
                   <h4 className="font-medium text-gray-900">{block.name}</h4>
                   <ReadOnlyQuestions questions={block.questions} />
                   <ReadOnlySubblocks subblocks={block.subblocks} />
@@ -611,11 +806,13 @@
         </div>
       )}
 
-      {!research.guideIntroText && !research.guide && (!guideMainQuestions || guideMainQuestions.length === 0) && (
-        <div className="text-center py-8 text-gray-500">
-          No guide content available for this research.
-        </div>
-      )}
+      {!research.guideIntroText &&
+        !research.guide &&
+        (!guideMainQuestions || guideMainQuestions.length === 0) && (
+          <div className="text-center py-8 text-gray-500">
+            No guide content available for this research.
+          </div>
+        )}
     </div>
   );
 }
@@ -629,49 +826,66 @@
   // Completely prevent any /api/meetings queries (without ID) on this page
   useEffect(() => {
     // Cancel any queries to the general /api/meetings endpoint
-    queryClient.cancelQueries({ 
-      queryKey: ['/api/meetings'],
+    queryClient.cancelQueries({
+      queryKey: ["/api/meetings"],
       exact: false,
       predicate: (query) => {
         const queryKey = query.queryKey;
         // Cancel if it's exactly ['/api/meetings'] or starts with ['/api/meetings'] but not ['/api/meetings', id]
-        return Array.isArray(queryKey) && 
-               queryKey[0] === '/api/meetings' && 
-               (queryKey.length === 1 || (queryKey.length > 1 && typeof queryKey[1] !== 'number'));
-      }
+        return (
+          Array.isArray(queryKey) &&
+          queryKey[0] === "/api/meetings" &&
+          (queryKey.length === 1 ||
+            (queryKey.length > 1 && typeof queryKey[1] !== "number"))
+        );
+      },
     });
-    
+
     // Also remove any observers for the general meetings endpoint
-    queryClient.removeQueries({ 
-      queryKey: ['/api/meetings'],
+    queryClient.removeQueries({
+      queryKey: ["/api/meetings"],
       exact: false,
       predicate: (query) => {
         const queryKey = query.queryKey;
-        return Array.isArray(queryKey) && 
-               queryKey[0] === '/api/meetings' && 
-               (queryKey.length === 1 || (queryKey.length > 1 && typeof queryKey[1] !== 'number'));
-      }
+        return (
+          Array.isArray(queryKey) &&
+          queryKey[0] === "/api/meetings" &&
+          (queryKey.length === 1 ||
+            (queryKey.length > 1 && typeof queryKey[1] !== "number"))
+        );
+      },
     });
   }, [location]);
   const [showDeleteConfirm, setShowDeleteConfirm] = useState(false);
   const [showDuplicateDialog, setShowDuplicateDialog] = useState(false);
   const [duplicateMeetings, setDuplicateMeetings] = useState<Meeting[]>([]);
-  const [pendingFormData, setPendingFormData] = useState<InsertMeeting | null>(null);
+  const [pendingFormData, setPendingFormData] = useState<InsertMeeting | null>(
+    null,
+  );
   // State to manage form data across tabs during creation and editing
   const [tempFormData, setTempFormData] = useState<Partial<InsertMeeting>>({});
   const { toast } = useToast();
-  
+
   // Parse query parameters for both new and existing meetings
   const searchParams = new URLSearchParams(window.location.search);
-  const preselectedResearchId = isNew ? (searchParams.get("researchId") ? parseInt(searchParams.get("researchId")!) : undefined) : undefined;
+  const preselectedResearchId = isNew
+    ? searchParams.get("researchId")
+      ? parseInt(searchParams.get("researchId")!)
+      : undefined
+    : undefined;
   const fromContext = searchParams.get("from"); // "research" if coming from research page
-  const fromResearchId = searchParams.get("researchId") ? parseInt(searchParams.get("researchId")!) : undefined;
-  
+  const fromResearchId = searchParams.get("researchId")
+    ? parseInt(searchParams.get("researchId")!)
+    : undefined;
+
   // For storing the preselected research details
-  const [preselectedResearch, setPreselectedResearch] = useState<Research | null>(null);
-  
+  const [preselectedResearch, setPreselectedResearch] =
+    useState<Research | null>(null);
+
   // For storing selected JTBDs during meeting creation
-  const [selectedJtbdsForNewMeeting, setSelectedJtbdsForNewMeeting] = useState<any[]>([]);
+  const [selectedJtbdsForNewMeeting, setSelectedJtbdsForNewMeeting] = useState<
+    any[]
+  >([]);
 
   // Handler to update temporary form data
   const handleTempDataUpdate = (newData: Partial<InsertMeeting>) => {
@@ -701,20 +915,27 @@
   // Research data is now loaded on-demand via ResearchSelector component
   // No need to pre-load all researches
   const researches: Research[] = [];
-  
+
   // Duplicate checking completely removed to avoid any /api/meetings requests
 
   // When editing a meeting, store the combined data of the existing meeting and temporary form data
-  const effectiveMeeting = isNew 
-    ? (Object.keys(tempFormData).length > 0 ? { ...tempFormData } as unknown as Meeting : undefined)
-    : (Object.keys(tempFormData).length > 0 ? { ...meeting, ...tempFormData } as unknown as Meeting : meeting);
+  const effectiveMeeting = isNew
+    ? Object.keys(tempFormData).length > 0
+      ? ({ ...tempFormData } as unknown as Meeting)
+      : undefined
+    : Object.keys(tempFormData).length > 0
+      ? ({ ...meeting, ...tempFormData } as unknown as Meeting)
+      : meeting;
 
   // Query for research data associated with this meeting for the Guide tab
   const { data: research, isLoading: isResearchLoading } = useQuery<Research>({
     queryKey: ["/api/researches", effectiveMeeting?.researchId],
     queryFn: async () => {
       if (!effectiveMeeting?.researchId) return undefined;
-      const res = await apiRequest("GET", `/api/researches/${effectiveMeeting.researchId}`);
+      const res = await apiRequest(
+        "GET",
+        `/api/researches/${effectiveMeeting.researchId}`,
+      );
       if (!res.ok) throw new Error("Research not found");
       return res.json();
     },
@@ -726,13 +947,15 @@
     if (isNew && preselectedResearchId) {
       // Load the specific research if preselected via URL
       fetch(`/api/researches/${preselectedResearchId}`)
-        .then(res => res.json())
-        .then(research => {
+        .then((res) => res.json())
+        .then((research) => {
           if (research) {
             setPreselectedResearch(research);
           }
         })
-        .catch(err => console.warn('Could not load preselected research:', err));
+        .catch((err) =>
+          console.warn("Could not load preselected research:", err),
+        );
     }
   }, [isNew, preselectedResearchId]);
 
@@ -744,22 +967,29 @@
     onSuccess: async (data) => {
       // Only invalidate the specific meeting and avoid broad invalidation
       queryClient.invalidateQueries({ queryKey: ["/api/meetings", data.id] });
-      
+
       // If there are selected JTBDs, link them to the newly created meeting
       if (selectedJtbdsForNewMeeting.length > 0) {
         try {
           for (const jtbd of selectedJtbdsForNewMeeting) {
-            await apiRequest("POST", `/api/meetings/${data.id}/jtbds/${jtbd.id}`, {});
+            await apiRequest(
+              "POST",
+              `/api/meetings/${data.id}/jtbds/${jtbd.id}`,
+              {},
+            );
           }
           toast({ title: "Meeting created successfully with linked JTBDs" });
         } catch (error) {
           console.error("Error linking JTBDs to meeting:", error);
-          toast({ title: "Meeting created successfully, but some JTBDs couldn't be linked" });
+          toast({
+            title:
+              "Meeting created successfully, but some JTBDs couldn't be linked",
+          });
         }
       } else {
         toast({ title: "Meeting created successfully" });
       }
-      
+
       // Redirect based on where the user came from
       if (fromContext === "research" && fromResearchId) {
         // If creating from research page, go back to research with new meeting visible
@@ -770,14 +1000,14 @@
       }
     },
     onError: (error) => {
-      toast({ 
-        title: "Error creating meeting", 
+      toast({
+        title: "Error creating meeting",
         description: error.message,
-        variant: "destructive" 
+        variant: "destructive",
       });
     },
   });
-  
+
   const updateMutation = useMutation({
     mutationFn: async (data: MeetingWithId) => {
       const { id, ...updateData } = data;
@@ -790,10 +1020,10 @@
       toast({ title: "Meeting updated successfully" });
     },
     onError: (error) => {
-      toast({ 
-        title: "Error updating meeting", 
+      toast({
+        title: "Error updating meeting",
         description: error.message,
-        variant: "destructive" 
+        variant: "destructive",
       });
     },
   });
@@ -807,18 +1037,17 @@
       // Only invalidate when actually navigating back to the list
       // No need to invalidate here as we're redirecting away from the detail page
       toast({ title: "Meeting deleted successfully" });
-      setLocation("/");  // Return to meetings list
+      setLocation("/"); // Return to meetings list
     },
     onError: (error) => {
-      toast({ 
-        title: "Error deleting meeting", 
+      toast({
+        title: "Error deleting meeting",
         description: error.message,
-        variant: "destructive" 
+        variant: "destructive",
       });
     },
   });
-  
-  
+
   const handleSubmit = (formData: InsertMeeting) => {
     if (!isNew && id) {
       // For update, we need to include the ID
@@ -829,7 +1058,7 @@
       createMutation.mutate(formData);
     }
   };
-  
+
   const handleConfirmCreate = () => {
     if (pendingFormData) {
       createMutation.mutate(pendingFormData);
@@ -858,7 +1087,10 @@
   };
 
   const isLoading = isMeetingLoading;
-  const isPending = createMutation.isPending || updateMutation.isPending || deleteMutation.isPending;
+  const isPending =
+    createMutation.isPending ||
+    updateMutation.isPending ||
+    deleteMutation.isPending;
 
   if (isLoading && !isNew) {
     return (
@@ -873,32 +1105,25 @@
       <div className="container mx-auto max-w-4xl">
         {/* Header with breadcrumb-style navigation */}
         <div className="mb-6 flex items-center text-sm text-gray-500">
-          <Button 
-            variant="ghost" 
-            className="p-1 text-gray-400 hover:text-gray-700 rounded-full" 
+          <Button
+            variant="ghost"
+            className="p-1 text-gray-400 hover:text-gray-700 rounded-full"
             onClick={handleCancel}
           >
             <ArrowLeft className="h-4 w-4" />
           </Button>
           <span className="mx-2 text-gray-300">/</span>
-<<<<<<< HEAD
-          <span className="hover:text-gray-800 cursor-pointer" onClick={() => setLocation("/")}>Встречи</span>
-=======
-          {fromContext === "research" && fromResearchId ? (
-            <>
-              <span className="hover:text-gray-800 cursor-pointer" onClick={() => setLocation("/researches")}>Researches</span>
-              <span className="mx-2 text-gray-300">/</span>
-              <span className="hover:text-gray-800 cursor-pointer" onClick={() => setLocation(`/researches/${fromResearchId}`)}>
-                {!isNew && meeting?.researchName ? meeting.researchName : "Research Details"}
-              </span>
-            </>
-          ) : (
-            <span className="hover:text-gray-800 cursor-pointer" onClick={() => setLocation("/")}>Meetings</span>
-          )}
->>>>>>> a13f250c
+          <span
+            className="hover:text-gray-800 cursor-pointer"
+            onClick={() => setLocation("/")}
+          >
+            Встречи
+          </span>
           <span className="mx-2 text-gray-300">/</span>
           <span className="text-gray-800 font-medium truncate">
-            {isNew ? "Новая встреча" : meeting?.respondentName || "Детали встречи"}
+            {isNew
+              ? "Новая встреча"
+              : meeting?.respondentName || "Детали встречи"}
           </span>
         </div>
 
@@ -907,43 +1132,54 @@
           {/* Document title - Notion style with Company Name (CNUM or GCC): Respondent Name format */}
           <div className="px-8 pt-8 pb-4 border-b border-gray-100">
             <h1 className="text-4xl font-bold tracking-tight text-gray-900 mb-2 outline-none focus:ring-0 empty:before:content-['Untitled'] empty:before:text-gray-400 w-full">
-              {isNew ? "Создать новую встречу" : (
-                `${meeting?.companyName || ''} (${meeting?.cnum || meeting?.gcc || ''}): ${meeting?.respondentName || ''}`
-              )}
+              {isNew
+                ? "Создать новую встречу"
+                : `${meeting?.companyName || ""} (${meeting?.cnum || meeting?.gcc || ""}): ${meeting?.respondentName || ""}`}
             </h1>
             <div className="flex items-center flex-wrap gap-3 text-sm text-gray-500 my-2">
               {/* Status badge with Notion-like styling */}
               <div className="flex items-center gap-1">
-                <span className="px-2.5 py-0.5 rounded-md text-xs font-medium bg-blue-100 text-blue-800 whitespace-nowrap overflow-hidden text-ellipsis max-w-[150px]" title={isNew ? MeetingStatus.IN_PROGRESS : meeting?.status}>
+                <span
+                  className="px-2.5 py-0.5 rounded-md text-xs font-medium bg-blue-100 text-blue-800 whitespace-nowrap overflow-hidden text-ellipsis max-w-[150px]"
+                  title={isNew ? MeetingStatus.IN_PROGRESS : meeting?.status}
+                >
                   {isNew ? MeetingStatus.IN_PROGRESS : meeting?.status}
                 </span>
               </div>
-              
+
               {/* Meeting date with Notion-like tag styling */}
               {!isNew && meeting?.date && (
-                <div className="px-2.5 py-0.5 rounded-md text-xs bg-gray-100 text-gray-800 font-medium whitespace-nowrap" title={formatDateShort(meeting.date)}>
+                <div
+                  className="px-2.5 py-0.5 rounded-md text-xs bg-gray-100 text-gray-800 font-medium whitespace-nowrap"
+                  title={formatDateShort(meeting.date)}
+                >
                   {formatDateShort(meeting.date)}
                 </div>
               )}
-              
+
               {/* Display research name if available - clickable to go to research page */}
               {!isNew && meeting?.researchId && (
-                <div 
+                <div
                   className="px-2.5 py-0.5 rounded-md text-xs bg-purple-100 text-purple-800 font-medium cursor-pointer hover:bg-purple-200 transition-colors duration-200 flex items-center gap-1 whitespace-nowrap overflow-hidden max-w-[150px]"
                   onClick={(e) => {
                     e.stopPropagation(); // Prevent event bubbling
                     setLocation(`/researches/${meeting.researchId}`);
                   }}
-                  title={`${meeting.researchName || 'Research'} - Click to view research details`}
+                  title={`${meeting.researchName || "Research"} - Click to view research details`}
                 >
-                  <span className="truncate">{meeting.researchName || 'Research'}</span>
+                  <span className="truncate">
+                    {meeting.researchName || "Research"}
+                  </span>
                   <ExternalLink className="h-3 w-3 flex-shrink-0" />
                 </div>
               )}
 
               {/* Position information */}
               {!isNew && meeting?.respondentPosition && (
-                <div className="px-2.5 py-0.5 rounded-md text-xs bg-amber-100 text-amber-800 font-medium whitespace-nowrap overflow-hidden text-ellipsis max-w-[150px]" title={meeting.respondentPosition}>
+                <div
+                  className="px-2.5 py-0.5 rounded-md text-xs bg-amber-100 text-amber-800 font-medium whitespace-nowrap overflow-hidden text-ellipsis max-w-[150px]"
+                  title={meeting.respondentPosition}
+                >
                   {meeting.respondentPosition}
                 </div>
               )}
@@ -963,23 +1199,27 @@
               ) : (
                 <MeetingForm
                   onSubmit={handleSubmit}
-                  initialData={preselectedResearchId && preselectedResearch ? {
-                    id: 0, // New meeting
-                    researchId: preselectedResearchId,
-                    date: new Date(),
-                    // Default values for required fields
-                    respondentName: "",
-                    respondentPosition: "",
-                    cnum: "",
-                    gcc: null,
-                    companyName: null,
-                    email: "",
-                    researcher: preselectedResearch.researcher || "", // Set the researcher from the selected research
-                    relationshipManager: "",
-                    salesPerson: "",
-                    status: MeetingStatus.IN_PROGRESS,
-                    notes: null
-                  } as Meeting : undefined}
+                  initialData={
+                    preselectedResearchId && preselectedResearch
+                      ? ({
+                          id: 0, // New meeting
+                          researchId: preselectedResearchId,
+                          date: new Date(),
+                          // Default values for required fields
+                          respondentName: "",
+                          respondentPosition: "",
+                          cnum: "",
+                          gcc: null,
+                          companyName: null,
+                          email: "",
+                          researcher: preselectedResearch.researcher || "", // Set the researcher from the selected research
+                          relationshipManager: "",
+                          salesPerson: "",
+                          status: MeetingStatus.IN_PROGRESS,
+                          notes: null,
+                        } as Meeting)
+                      : undefined
+                  }
                   isLoading={isPending}
                   isCreating={true}
                   onCancel={handleCancel}
@@ -995,20 +1235,20 @@
               // For existing meetings, show tabbed interface
               <Tabs defaultValue="info" className="w-full">
                 <TabsList className="grid w-full grid-cols-3 mb-8 bg-gray-50 p-1 rounded-lg">
-                  <TabsTrigger 
-                    value="info" 
+                  <TabsTrigger
+                    value="info"
                     className="data-[state=active]:bg-white data-[state=active]:shadow-sm rounded-md px-4 py-2.5 text-sm font-medium transition-all"
                   >
                     Информация
                   </TabsTrigger>
-                  <TabsTrigger 
-                    value="guide" 
+                  <TabsTrigger
+                    value="guide"
                     className="data-[state=active]:bg-white data-[state=active]:shadow-sm rounded-md px-4 py-2.5 text-sm font-medium transition-all"
                   >
                     Guide
                   </TabsTrigger>
-                  <TabsTrigger 
-                    value="results" 
+                  <TabsTrigger
+                    value="results"
                     className="data-[state=active]:bg-white data-[state=active]:shadow-sm rounded-md px-4 py-2.5 text-sm font-medium transition-all"
                   >
                     Результаты
@@ -1016,9 +1256,9 @@
                 </TabsList>
 
                 <TabsContent value="info" className="mt-0">
-                  <MeetingInfoForm 
-                    meeting={effectiveMeeting} 
-                    onUpdate={handleSubmit} 
+                  <MeetingInfoForm
+                    meeting={effectiveMeeting}
+                    onUpdate={handleSubmit}
                     isLoading={isPending}
                     onTempDataUpdate={handleTempDataUpdate}
                   />
@@ -1036,9 +1276,9 @@
                 </TabsContent>
 
                 <TabsContent value="results" className="mt-0">
-                  <MeetingResultsForm 
-                    meeting={effectiveMeeting} 
-                    onUpdate={handleSubmit} 
+                  <MeetingResultsForm
+                    meeting={effectiveMeeting}
+                    onUpdate={handleSubmit}
                     isLoading={isPending}
                     onTempDataUpdate={handleTempDataUpdate}
                   />
@@ -1048,12 +1288,18 @@
           </div>
         </div>
 
-        <AlertDialog open={showDeleteConfirm} onOpenChange={setShowDeleteConfirm}>
+        <AlertDialog
+          open={showDeleteConfirm}
+          onOpenChange={setShowDeleteConfirm}
+        >
           <AlertDialogContent className="bg-white rounded-lg border-0 shadow-lg">
             <AlertDialogHeader>
-              <AlertDialogTitle className="text-xl font-semibold">Delete Meeting</AlertDialogTitle>
+              <AlertDialogTitle className="text-xl font-semibold">
+                Delete Meeting
+              </AlertDialogTitle>
               <AlertDialogDescription className="text-gray-600">
-                Are you sure you want to delete this meeting? This action cannot be undone.
+                Are you sure you want to delete this meeting? This action cannot
+                be undone.
               </AlertDialogDescription>
             </AlertDialogHeader>
             <AlertDialogFooter className="flex-col sm:flex-row gap-2">
@@ -1071,17 +1317,22 @@
         </AlertDialog>
 
         {/* Duplicate CNUM Dialog */}
-        <Dialog open={showDuplicateDialog} onOpenChange={setShowDuplicateDialog}>
+        <Dialog
+          open={showDuplicateDialog}
+          onOpenChange={setShowDuplicateDialog}
+        >
           <DialogContent className="sm:max-w-[600px] bg-white rounded-lg border-0 shadow-lg">
             <DialogHeader>
               <DialogTitle className="text-xl font-semibold text-amber-600">
-                {pendingFormData ? 'Duplicate CNUM Detected' : 'Duplicate CNUM Warning'}
+                {pendingFormData
+                  ? "Duplicate CNUM Detected"
+                  : "Duplicate CNUM Warning"}
               </DialogTitle>
               <DialogDescription className="text-gray-600">
                 The following meeting(s) already exist with this CNUM:
               </DialogDescription>
             </DialogHeader>
-            
+
             <div className="max-h-[300px] overflow-auto my-4">
               <Table>
                 <TableHeader>
@@ -1094,19 +1345,23 @@
                 </TableHeader>
                 <TableBody>
                   {duplicateMeetings.map((meeting) => {
-                    const research = { name: meeting.researchName || 'Unknown Research' };
+                    const research = {
+                      name: meeting.researchName || "Unknown Research",
+                    };
                     return (
                       <TableRow key={meeting.id}>
-                        <TableCell>{new Date(meeting.date).toLocaleDateString()}</TableCell>
+                        <TableCell>
+                          {new Date(meeting.date).toLocaleDateString()}
+                        </TableCell>
                         <TableCell>{meeting.respondentName}</TableCell>
                         <TableCell>{research.name}</TableCell>
                         <TableCell>
-                          <Button 
-                            variant="ghost" 
+                          <Button
+                            variant="ghost"
                             size="sm"
                             className="p-1 h-7"
                             onClick={() => {
-                              window.open(`/meetings/${meeting.id}`, '_blank');
+                              window.open(`/meetings/${meeting.id}`, "_blank");
                             }}
                             title="Open meeting in new tab"
                           >

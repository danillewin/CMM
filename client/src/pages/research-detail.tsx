import { useState, useMemo, useEffect, useRef } from "react";
import { useQuery, useMutation } from "@tanstack/react-query";
import { useParams, useLocation } from "wouter";
import {
  Research,
  ResearchStatus,
  InsertResearch,
  ResearchStatusType,
  Meeting,
} from "@shared/schema";
import { apiRequest, queryClient } from "@/lib/queryClient";
import { Button } from "@/components/ui/button";
import { Card, CardContent, CardHeader, CardTitle } from "@/components/ui/card";
import { Tabs, TabsContent, TabsList, TabsTrigger } from "@/components/ui/tabs";
import {
  ArrowLeft,
  Loader2,
  ExternalLink,
  Plus as PlusIcon,
} from "lucide-react";
import {
  AlertDialog,
  AlertDialogAction,
  AlertDialogCancel,
  AlertDialogContent,
  AlertDialogDescription,
  AlertDialogFooter,
  AlertDialogHeader,
  AlertDialogTitle,
} from "@/components/ui/alert-dialog";
import {
  Table,
  TableBody,
  TableCell,
  TableHead,
  TableHeader,
  TableRow,
} from "@/components/ui/table";
import { useToast } from "@/hooks/use-toast";
import ResearchForm from "@/components/research-form";
import ReactMarkdown from "react-markdown";
import { useForm } from "react-hook-form";
import { zodResolver } from "@hookform/resolvers/zod";
import { insertResearchSchema } from "@shared/schema";
import {
  Form,
  FormControl,
  FormField,
  FormItem,
  FormLabel,
  FormMessage,
} from "@/components/ui/form";
import { Input } from "@/components/ui/input";
import MDEditor from "@uiw/react-md-editor";
import DOMPurify from "dompurify";
import { useFieldArray, UseFormReturn } from "react-hook-form";
import {
  Plus,
  X,
  ChevronDown,
  ChevronUp,
  ChevronRight,
  Trash2,
  Edit,
  Eye,
} from "lucide-react";
import {
  Select,
  SelectContent,
  SelectItem,
  SelectTrigger,
  SelectValue,
} from "@/components/ui/select";
import { ResearchSelector } from "@/components/research-selector";
import {
  Collapsible,
  CollapsibleContent,
  CollapsibleTrigger,
} from "@/components/ui/collapsible";
import { Textarea } from "@/components/ui/textarea";
import { Separator } from "@/components/ui/separator";

// Helper type for handling Research with ID
type ResearchWithId = Research;

// Component for Brief tab
function ResearchBriefForm({
  research,
  onUpdate,
  isLoading,
  onTempDataUpdate,
}: {
  research?: Research;
  onUpdate: (data: InsertResearch) => void;
  isLoading: boolean;
  onTempDataUpdate?: (data: {
    brief?: string;
    relatedResearches?: string[];
    customerFullName?: string;
    additionalStakeholders?: string[];
    resultFormat?: string;
  }) => void;
}) {
  // Query to fetch research details for related researches to display their names
  const { data: relatedResearchesData = [] } = useQuery<Research[]>({
    queryKey: ["/api/researches", "byIds", research?.relatedResearches],
    queryFn: async () => {
      if (
        !research?.relatedResearches ||
        research.relatedResearches.length === 0
      ) {
        return [];
      }

      // Fetch each research by ID
      const researchPromises = research.relatedResearches.map(async (id) => {
        try {
          const res = await apiRequest("GET", `/api/researches/${id}`);
          if (res.ok) {
            return await res.json();
          }
          return null;
        } catch (error) {
          console.error(`Error fetching research ${id}:`, error);
          return null;
        }
      });

      const results = await Promise.all(researchPromises);
      return results.filter(Boolean) as Research[];
    },
    enabled: !!(
      research?.relatedResearches && research.relatedResearches.length > 0
    ),
  });
  const form = useForm<{
    customerFullName: string;
    additionalStakeholders: { value: string }[];
    resultFormat: string;
    customerSegmentDescription: string;
    projectBackground: string;
    problemToSolve: string;
    resultsUsage: string;
    productMetrics: string;
    limitations: string;
    researchGoals: string;
    researchHypotheses: string;
    keyQuestions: string;
    previousResources: string;
    additionalMaterials: string;
    relatedResearches: { value: string }[];
    figmaPrototypeLink: string;
    brief: string;
  }>({
    defaultValues: {
      customerFullName: research?.customerFullName || "",
      additionalStakeholders: Array.isArray(research?.additionalStakeholders)
        ? research.additionalStakeholders.map((s) => ({ value: s }))
        : [],
      resultFormat: research?.resultFormat || "Презентация",
      customerSegmentDescription: research?.customerSegmentDescription || "",
      projectBackground: research?.projectBackground || "",
      problemToSolve: research?.problemToSolve || "",
      resultsUsage: research?.resultsUsage || "",
      productMetrics: research?.productMetrics || "",
      limitations: research?.limitations || "",
      researchGoals: research?.researchGoals || "",
      researchHypotheses: research?.researchHypotheses || "",
      keyQuestions: research?.keyQuestions || "",
      previousResources: research?.previousResources || "",
      additionalMaterials: research?.additionalMaterials || "",
      relatedResearches: Array.isArray(research?.relatedResearches)
        ? research.relatedResearches.map((s) => ({ value: s }))
        : [],
      figmaPrototypeLink: research?.figmaPrototypeLink || "",
      brief: research?.brief || "",
    },
  });
  // Reset form when research data changes
  useEffect(() => {
    form.reset({
      customerFullName: research?.customerFullName || "",
      additionalStakeholders: Array.isArray(research?.additionalStakeholders)
        ? research.additionalStakeholders.map((s) => ({ value: s }))
        : [],
      resultFormat: research?.resultFormat || "Презентация",
      customerSegmentDescription: research?.customerSegmentDescription || "",
      projectBackground: research?.projectBackground || "",
      problemToSolve: research?.problemToSolve || "",
      resultsUsage: research?.resultsUsage || "",
      productMetrics: research?.productMetrics || "",
      limitations: research?.limitations || "",
      researchGoals: research?.researchGoals || "",
      researchHypotheses: research?.researchHypotheses || "",
      keyQuestions: research?.keyQuestions || "",
      previousResources: research?.previousResources || "",
      additionalMaterials: research?.additionalMaterials || "",
      relatedResearches: Array.isArray(research?.relatedResearches)
        ? research.relatedResearches.map((s) => ({ value: s }))
        : [],
      figmaPrototypeLink: research?.figmaPrototypeLink || "",
      brief: research?.brief || "",
    });
  }, [research, form]);

  const { fields, append, remove } = useFieldArray({
    control: form.control,
    name: "additionalStakeholders",
  });

  const {
    fields: relatedResearchFields,
    append: appendRelatedResearch,
    remove: removeRelatedResearch,
  } = useFieldArray({
    control: form.control,
    name: "relatedResearches",
  });

  const [isProjectBackgroundOpen, setIsProjectBackgroundOpen] = useState(true);
  const [isGoalsHypothesesOpen, setIsGoalsHypothesesOpen] = useState(true);
  const [isAdditionalInformationOpen, setIsAdditionalInformationOpen] =
    useState(true);

  const handleSubmit = (data: {
    customerFullName: string;
    additionalStakeholders: { value: string }[];
    resultFormat: string;
    customerSegmentDescription: string;
    projectBackground: string;
    problemToSolve: string;
    resultsUsage: string;
    productMetrics: string;
    limitations: string;
    researchGoals: string;
    researchHypotheses: string;
    keyQuestions: string;
    previousResources: string;
    additionalMaterials: string;
    relatedResearches: { value: string }[];
    figmaPrototypeLink: string;
    brief: string;
  }) => {
    console.log("Form submission data:", data);
    if (research) {
      onUpdate({
        name: research.name,
        team: research.team,
        researcher: research.researcher,
        description: research.description,
        dateStart: research.dateStart,
        dateEnd: research.dateEnd,
        status: research.status as ResearchStatusType,
        color: research.color,
        researchType: research.researchType as any,
        products: research.products || [],
        customerFullName: data.customerFullName,
        additionalStakeholders: data.additionalStakeholders
          .map((s) => s.value)
          .filter((s) => s.trim() !== ""),
        resultFormat: data.resultFormat as any,
        customerSegmentDescription: data.customerSegmentDescription,
        projectBackground: data.projectBackground,
        problemToSolve: data.problemToSolve,
        resultsUsage: data.resultsUsage,
        productMetrics: data.productMetrics,
        limitations: data.limitations,
        researchGoals: data.researchGoals,
        researchHypotheses: data.researchHypotheses,
        keyQuestions: data.keyQuestions,
        previousResources: data.previousResources,
        additionalMaterials: data.additionalMaterials,
        relatedResearches: data.relatedResearches
          .map((s) => s.value)
          .filter((s) => s && s.trim() !== ""),
        figmaPrototypeLink: data.figmaPrototypeLink,
        brief: data.brief,
        guide: research.guide || undefined,
        fullText: research.fullText || undefined,
        clientsWeSearchFor: research.clientsWeSearchFor || undefined,
        inviteTemplate: research.inviteTemplate || undefined,
      });
    }
  };

  // Handle form field changes to update temporary data
  const handleFieldChange = (field: string, value: string) => {
    if (onTempDataUpdate) {
      onTempDataUpdate({ [field]: value } as any);
    }
  };

  return (
    <Form {...form}>
      <form onSubmit={form.handleSubmit(handleSubmit)} className="space-y-6">
        {/* Research Type Field */}
        <FormField
          control={form.control}
          name="researchType"
          render={({ field }) => (
            <FormItem>
              <FormLabel className="text-lg font-medium">
                {"Тип исследования"}
              </FormLabel>
              <Select
                onValueChange={(value) => {
                  field.onChange(value);
                  handleFieldChange("researchType", value);
                }}
                value={field.value}
              >
                <FormControl>
                  <SelectTrigger>
                    <SelectValue placeholder="Выберите тип исследования" />
                  </SelectTrigger>
                </FormControl>
                <SelectContent>
                  <SelectItem value="CATI (Telephone Survey)">
                    CATI (Telephone Survey)
                  </SelectItem>
                  <SelectItem value="CAWI (Online Survey)">
                    CAWI (Online Survey)
                  </SelectItem>
                  <SelectItem value="Moderated usability testing">
                    Модерируемое юзабилити-тестирование
                  </SelectItem>
                  <SelectItem value="Unmoderated usability testing">
                    Немодерируемое юзабилити-тестирование
                  </SelectItem>
                  <SelectItem value="Co-creation session">
                    Сессия совместного создания
                  </SelectItem>
                  <SelectItem value="Interviews">Интервью</SelectItem>
                  <SelectItem value="Desk research">
                    Кабинетное исследование
                  </SelectItem>
                </SelectContent>
              </Select>
              <FormMessage />
            </FormItem>
          )}
        />

        <FormField
          control={form.control}
          name="customerFullName"
          render={({ field }) => (
            <FormItem>
              <FormLabel className="text-lg font-medium">
                {"ФИО заказчика"}
              </FormLabel>
              <FormControl>
                <Input
                  placeholder="Иванов Иван Иванович"
                  {...field}
                  onChange={(e) => {
                    field.onChange(e);
                    handleFieldChange("customerFullName", e.target.value);
                  }}
                />
              </FormControl>
              <FormMessage />
            </FormItem>
          )}
        />

        {/* Additional Stakeholders Field */}
        <div className="space-y-4">
          <div className="flex items-center justify-between">
            <FormLabel className="text-lg font-medium">
              {"Дополнительные интересанты"}
            </FormLabel>
            <Button
              type="button"
              variant="outline"
              size="sm"
              onClick={() => append({ value: "" })}
              className="text-sm"
            >
              <Plus className="h-4 w-4 mr-2" />
              {"Добавить интересанта исследования"}
            </Button>
          </div>

          {fields.map((field, index) => (
            <div key={field.id} className="flex items-center gap-2">
              <FormField
                control={form.control}
                name={`additionalStakeholders.${index}.value`}
                render={({ field }) => (
                  <FormItem className="flex-1">
                    <FormControl>
                      <Input
                        placeholder="Петров Петр Петрович - Менеджер"
                        {...field}
                      />
                    </FormControl>
                    <FormMessage />
                  </FormItem>
                )}
              />
              <Button
                type="button"
                variant="outline"
                size="sm"
                onClick={() => remove(index)}
                className="text-red-600 hover:text-red-700 hover:bg-red-50"
              >
                <X className="h-4 w-4" />
              </Button>
            </div>
          ))}

          {fields.length === 0 && (
            <p className="text-sm text-gray-500 italic">
              {"Добавить интересанта исследования"}
            </p>
          )}
        </div>

        {/* Result Format Field */}
        <FormField
          control={form.control}
          name="resultFormat"
          render={({ field }) => (
            <FormItem>
              <FormLabel>{"Формат результата"}</FormLabel>
              <Select
                onValueChange={(value) => {
                  field.onChange(value);
                  handleFieldChange("resultFormat", value);
                }}
                defaultValue={field.value}
              >
                <FormControl>
                  <SelectTrigger>
                    <SelectValue placeholder={"Формат результата"} />
                  </SelectTrigger>
                </FormControl>
                <SelectContent>
                  <SelectItem value="Презентация">{"Презентация"}</SelectItem>
                  <SelectItem value="Figma">{"Figma"}</SelectItem>
                </SelectContent>
              </Select>
              <FormMessage />
            </FormItem>
          )}
        />

        {/* Customer Segment Description Field */}
        <FormField
          control={form.control}
          name="customerSegmentDescription"
          render={({ field }) => (
            <FormItem>
              <FormLabel>{"Описание сегмента клиентов"}</FormLabel>
              <FormControl>
                <Textarea
                  rows={3}
                  placeholder="Опишите целевой сегмент клиентов"
                  {...field}
                  onChange={(e) => {
                    field.onChange(e);
                    handleFieldChange(
                      "customerSegmentDescription",
                      e.target.value,
                    );
                  }}
                />
              </FormControl>
              <FormMessage />
            </FormItem>
          )}
        />

        {/* Project Background Collapsible Section */}
        <div className="border rounded-lg p-4 bg-gray-50/50">
          <Collapsible
            open={isProjectBackgroundOpen}
            onOpenChange={setIsProjectBackgroundOpen}
          >
            <div className="flex items-center justify-between mb-4">
              <h3 className="text-lg font-semibold text-gray-900">
                {"Фон проекта"}
              </h3>
              <CollapsibleTrigger asChild>
                <Button variant="ghost" size="sm" className="h-8 w-8 p-0">
                  {isProjectBackgroundOpen ? (
                    <ChevronUp className="h-4 w-4" />
                  ) : (
                    <ChevronDown className="h-4 w-4" />
                  )}
                </Button>
              </CollapsibleTrigger>
            </div>
            <CollapsibleContent className="space-y-4">
              <FormField
                control={form.control}
                name="projectBackground"
                render={({ field }) => (
                  <FormItem>
                    <FormLabel>{"Полное имя заказчика"}</FormLabel>
                    <FormControl>
                      <Textarea
                        rows={3}
                        placeholder=""
                        {...field}
                        onChange={(e) => {
                          field.onChange(e);
                          handleFieldChange(
                            "projectBackground",
                            e.target.value,
                          );
                        }}
                      />
                    </FormControl>
                    <FormMessage />
                  </FormItem>
                )}
              />

              <FormField
                control={form.control}
                name="problemToSolve"
                render={({ field }) => (
                  <FormItem>
                    <FormLabel>{"Дополнительные стейкхолдеры"}</FormLabel>
                    <FormControl>
                      <Textarea
                        rows={3}
                        placeholder=""
                        {...field}
                        onChange={(e) => {
                          field.onChange(e);
                          handleFieldChange("problemToSolve", e.target.value);
                        }}
                      />
                    </FormControl>
                    <FormMessage />
                  </FormItem>
                )}
              />

              <FormField
                control={form.control}
                name="resultsUsage"
                render={({ field }) => (
                  <FormItem>
                    <FormLabel>{"Формат результата"}</FormLabel>
                    <FormControl>
                      <Textarea
                        rows={3}
                        placeholder=""
                        {...field}
                        onChange={(e) => {
                          field.onChange(e);
                          handleFieldChange("resultsUsage", e.target.value);
                        }}
                      />
                    </FormControl>
                    <FormMessage />
                  </FormItem>
                )}
              />

              <FormField
                control={form.control}
                name="productMetrics"
                render={({ field }) => (
                  <FormItem>
                    <FormLabel>{"Описание сегмента клиентов"}</FormLabel>
                    <FormControl>
                      <Textarea
                        rows={3}
                        placeholder=""
                        {...field}
                        onChange={(e) => {
                          field.onChange(e);
                          handleFieldChange("productMetrics", e.target.value);
                        }}
                      />
                    </FormControl>
                    <FormMessage />
                  </FormItem>
                )}
              />

              <FormField
                control={form.control}
                name="limitations"
                render={({ field }) => (
                  <FormItem>
                    <FormLabel>{"Фон проекта"}</FormLabel>
                    <FormControl>
                      <Textarea
                        rows={3}
                        placeholder=""
                        {...field}
                        onChange={(e) => {
                          field.onChange(e);
                          handleFieldChange("limitations", e.target.value);
                        }}
                      />
                    </FormControl>
                    <FormMessage />
                  </FormItem>
                )}
              />
            </CollapsibleContent>
          </Collapsible>
        </div>

        {/* Goals / Hypotheses / Questions Collapsible Section */}
        <div className="border rounded-lg p-4 bg-gray-50/50">
          <Collapsible
            open={isGoalsHypothesesOpen}
            onOpenChange={setIsGoalsHypothesesOpen}
          >
            <div className="flex items-center justify-between mb-4">
              <h3 className="text-lg font-semibold text-gray-900">
                {"Цели, гипотезы и вопросы"}
              </h3>
              <CollapsibleTrigger asChild>
                <Button variant="ghost" size="sm" className="h-8 w-8 p-0">
                  {isGoalsHypothesesOpen ? (
                    <ChevronUp className="h-4 w-4" />
                  ) : (
                    <ChevronDown className="h-4 w-4" />
                  )}
                </Button>
              </CollapsibleTrigger>
            </div>
            <CollapsibleContent className="space-y-4">
              <FormField
                control={form.control}
                name="researchGoals"
                render={({ field }) => (
                  <FormItem>
                    <FormLabel>{"Цели исследования"}</FormLabel>
                    <FormControl>
                      <Textarea
                        rows={3}
                        placeholder=""
                        {...field}
                        onChange={(e) => {
                          field.onChange(e);
                          handleFieldChange("researchGoals", e.target.value);
                        }}
                      />
                    </FormControl>
                    <FormMessage />
                  </FormItem>
                )}
              />

              <FormField
                control={form.control}
                name="researchHypotheses"
                render={({ field }) => (
                  <FormItem>
                    <FormLabel>{"Гипотезы исследования"}</FormLabel>
                    <FormControl>
                      <Textarea
                        rows={3}
                        placeholder="Введите гипотезы исследования"
                        {...field}
                        onChange={(e) => {
                          field.onChange(e);
                          handleFieldChange(
                            "researchHypotheses",
                            e.target.value,
                          );
                        }}
                      />
                    </FormControl>
                    <FormMessage />
                  </FormItem>
                )}
              />

              <FormField
                control={form.control}
                name="keyQuestions"
                render={({ field }) => (
                  <FormItem>
                    <FormLabel>{"Ключевые вопросы"}</FormLabel>
                    <FormControl>
                      <Textarea
                        rows={5}
                        placeholder={"Введите ключевые вопросы исследования"}
                        {...field}
                        onChange={(e) => {
                          field.onChange(e);
                          handleFieldChange("keyQuestions", e.target.value);
                        }}
                      />
                    </FormControl>
                    <FormMessage />
                  </FormItem>
                )}
              />
            </CollapsibleContent>
          </Collapsible>
        </div>

        {/* Additional Information Collapsible Section */}
        <div className="border rounded-lg p-4 bg-gray-50/50">
          <Collapsible
            open={isAdditionalInformationOpen}
            onOpenChange={setIsAdditionalInformationOpen}
          >
            <div className="flex items-center justify-between mb-4">
              <h3 className="text-lg font-semibold text-gray-900">
                {"Дополнительная информация"}
              </h3>
              <CollapsibleTrigger asChild>
                <Button variant="ghost" size="sm" className="h-8 w-8 p-0">
                  {isAdditionalInformationOpen ? (
                    <ChevronUp className="h-4 w-4" />
                  ) : (
                    <ChevronDown className="h-4 w-4" />
                  )}
                </Button>
              </CollapsibleTrigger>
            </div>
            <CollapsibleContent className="space-y-4">
              {/* Related Researches Field */}
              <div className="space-y-4">
                <div className="flex items-center justify-between">
                  <FormLabel className="text-base font-medium">
                    {"Связанные исследования"}
                  </FormLabel>
                  <Button
                    type="button"
                    variant="outline"
                    size="sm"
                    onClick={() => appendRelatedResearch({ value: "" })}
                    className="text-sm"
                  >
                    <Plus className="h-4 w-4 mr-2" />
                    {"Добавить исследование"}
                  </Button>
                </div>
                {relatedResearchFields.map((field, index) => {
                  const currentValue = form.watch(
                    `relatedResearches.${index}.value`,
                  );
                  const relatedResearch = relatedResearchesData.find(
                    (r) => r.id.toString() === currentValue,
                  );

                  return (
                    <div key={field.id} className="flex items-center space-x-2">
                      <ResearchSelector
                        value={
                          currentValue ? parseInt(currentValue) : undefined
                        }
                        onValueChange={(value) => {
                          form.setValue(
                            `relatedResearches.${index}.value`,
                            value?.toString() || "",
                          );
                          // Update temp data for related researches
                          const currentValues =
                            form.getValues("relatedResearches");
                          const updatedValues = currentValues.map((item, i) =>
                            i === index
                              ? { ...item, value: value?.toString() || "" }
                              : item,
                          );
                          const cleanValues = updatedValues
                            .map((s) => s.value)
                            .filter((v) => v && v.trim() !== "");
                          onTempDataUpdate?.({
                            relatedResearches: cleanValues,
                          });
                        }}
                        onResearchSelect={() => {}} // Not needed for related researches
                        placeholder={"Выберите связанное исследование"}
                        excludeResearchId={research?.id} // Exclude current research from results
                        displayName={
                          relatedResearch
                            ? `${relatedResearch.name} (${relatedResearch.team})`
                            : undefined
                        }
                      />
                      <Button
                        type="button"
                        variant="outline"
                        size="sm"
                        onClick={() => {
                          removeRelatedResearch(index);
                          // Update temp data for related researches
                          const currentValues =
                            form.getValues("relatedResearches");
                          const filteredValues = currentValues
                            .filter((_, i) => i !== index)
                            .map((item) => item.value)
                            .filter((v) => v && v.trim() !== "");
                          onTempDataUpdate?.({
                            relatedResearches: filteredValues,
                          });
                        }}
                        className="p-2"
                      >
                        <X className="h-4 w-4" />
                      </Button>
                    </div>
                  );
                })}
              </div>

              <FormField
                control={form.control}
                name="previousResources"
                render={({ field }) => (
                  <FormItem>
                    <FormLabel>{"Предыдущие ресурсы"}</FormLabel>
                    <FormControl>
                      <Textarea
                        rows={4}
                        placeholder={"Укажите предыдущие ресурсы"}
                        {...field}
                        onChange={(e) => {
                          field.onChange(e);
                          handleFieldChange(
                            "previousResources",
                            e.target.value,
                          );
                        }}
                      />
                    </FormControl>
                    <FormMessage />
                  </FormItem>
                )}
              />

              <FormField
                control={form.control}
                name="additionalMaterials"
                render={({ field }) => (
                  <FormItem>
                    <FormLabel>{"Дополнительные материалы"}</FormLabel>
                    <FormControl>
                      <Textarea
                        rows={4}
                        placeholder="Укажите дополнительные материалы"
                        {...field}
                        onChange={(e) => {
                          field.onChange(e);
                          handleFieldChange(
                            "additionalMaterials",
                            e.target.value,
                          );
                        }}
                      />
                    </FormControl>
                    <FormMessage />
                  </FormItem>
                )}
              />
            </CollapsibleContent>
          </Collapsible>
        </div>

        {/* Figma Prototype Link Field - Disabled for non-usability testing */}
        <FormField
          control={form.control}
          name="figmaPrototypeLink"
          render={({ field }) => {
            const isUsabilityTesting =
              form.watch("researchType") === "Moderated usability testing" ||
              form.watch("researchType") === "Unmoderated usability testing";
            return (
              <FormItem>
                <FormLabel>{"Ссылка на Figma прототип"}</FormLabel>
                <FormControl>
                  <Input
                    type="url"
                    placeholder={"Введите ссылку на Figma прототип"}
                    disabled={!isUsabilityTesting}
                    {...field}
                    onChange={(e) => {
                      field.onChange(e);
                      handleFieldChange("figmaPrototypeLink", e.target.value);
                    }}
                  />
                </FormControl>
                {!isUsabilityTesting && (
                  <p className="text-sm text-gray-500 mt-1">
                    Только на юзабилити тестах
                  </p>
                )}
                <FormMessage />
              </FormItem>
            );
          }}
        />

        <FormField
          control={form.control}
          name="brief"
          render={({ field }) => (
            <FormItem>
              <FormLabel className="text-lg font-medium">
                Поле для свободного комментария
              </FormLabel>
              <FormControl>
                <MDEditor
                  value={field.value}
                  onChange={(val) => {
                    const newValue = val || "";
                    field.onChange(newValue);
                    handleFieldChange("brief", newValue);
                  }}
                  preview="edit"
                  hideToolbar={false}
                  data-color-mode="light"
                  textareaProps={{
                    placeholder: "Enter research brief...",
                    style: { resize: "none" },
                  }}
                  components={{
                    preview: (source, state, dispatch) => {
                      const sanitizedHtml = DOMPurify.sanitize(source || "", {
                        ALLOWED_TAGS: [
                          "p",
                          "br",
                          "strong",
                          "em",
                          "ul",
                          "ol",
                          "li",
                          "h1",
                          "h2",
                          "h3",
                          "h4",
                          "h5",
                          "h6",
                          "blockquote",
                          "code",
                          "pre",
                        ],
                        ALLOWED_ATTR: [],
                      });
                      return (
                        <div
                          dangerouslySetInnerHTML={{ __html: sanitizedHtml }}
                        />
                      );
                    },
                  }}
                />
              </FormControl>
              <FormMessage />
            </FormItem>
          )}
        />
        <Button type="submit" disabled={isLoading}>
          {isLoading ? <Loader2 className="mr-2 h-4 w-4 animate-spin" /> : null}
          {"Сохранить"}
        </Button>
      </form>
    </Form>
  );
}

// Component for Recruitment tab
function ResearchRecruitmentForm({
  research,
  onUpdate,
  isLoading,
  onTempDataUpdate,
}: {
  research?: Research;
  onUpdate: (data: InsertResearch) => void;
  isLoading: boolean;
  onTempDataUpdate?: (data: {
    clientsWeSearchFor: string;
    inviteTemplate: string;
  }) => void;
}) {
  const form = useForm<{ clientsWeSearchFor: string; inviteTemplate: string }>({
    defaultValues: {
      clientsWeSearchFor: research?.clientsWeSearchFor || "",
      inviteTemplate: research?.inviteTemplate || "",
    },
  });

  // Reset form when research data changes
  useEffect(() => {
    form.reset({
      clientsWeSearchFor: research?.clientsWeSearchFor || "",
      inviteTemplate: research?.inviteTemplate || "",
    });
  }, [research, form]);

  const handleSubmit = (data: {
    clientsWeSearchFor: string;
    inviteTemplate: string;
  }) => {
    if (research) {
      onUpdate({
        name: research.name,
        team: research.team,
        researcher: research.researcher,
        description: research.description,
        dateStart: research.dateStart,
        dateEnd: research.dateEnd,
        status: research.status as ResearchStatusType,
        color: research.color,
        researchType: research.researchType as any,
        products: research.products || [],
        customerFullName: research.customerFullName || undefined,
        additionalStakeholders: research.additionalStakeholders || undefined,
        resultFormat:
          (research.resultFormat as "Презентация" | "Figma") || "Презентация",
        customerSegmentDescription:
          research.customerSegmentDescription || undefined,
        projectBackground: research.projectBackground || undefined,
        problemToSolve: research.problemToSolve || undefined,
        resultsUsage: research.resultsUsage || undefined,
        productMetrics: research.productMetrics || undefined,
        limitations: research.limitations || undefined,
        researchGoals: research.researchGoals || undefined,
        researchHypotheses: research.researchHypotheses || undefined,
        keyQuestions: research.keyQuestions || undefined,
        previousResources: research.previousResources || undefined,
        additionalMaterials: research.additionalMaterials || undefined,
        relatedResearches: research.relatedResearches || undefined,
        figmaPrototypeLink: research.figmaPrototypeLink || undefined,
        artifactLink: research.artifactLink || undefined,
        brief: research.brief || undefined,
        guide: research.guide || undefined,
        fullText: research.fullText || undefined,
        clientsWeSearchFor: data.clientsWeSearchFor,
        inviteTemplate: data.inviteTemplate,
      });
    }
  };

  // Handle form field changes to update temporary data
  const handleFieldChange = (field: string, value: string) => {
    if (onTempDataUpdate) {
      onTempDataUpdate({ [field]: value } as any);
    }
  };

  return (
    <Form {...form}>
      <form onSubmit={form.handleSubmit(handleSubmit)} className="space-y-6">
        <FormField
          control={form.control}
          name="clientsWeSearchFor"
          render={({ field }) => (
            <FormItem>
              <FormLabel className="text-lg font-medium">
                Клиенты для поиска
              </FormLabel>
              <FormControl>
                <MDEditor
                  value={field.value}
                  onChange={(val) => {
                    const newValue = val || "";
                    field.onChange(newValue);
                    handleFieldChange("clientsWeSearchFor", newValue);
                  }}
                  preview="edit"
                  hideToolbar={false}
                  data-color-mode="light"
                  textareaProps={{
                    placeholder: "Опишите, кого мы ищем...",
                    style: { resize: "none" },
                  }}
                  components={{
                    preview: (source, state, dispatch) => {
                      const sanitizedHtml = DOMPurify.sanitize(source || "", {
                        ALLOWED_TAGS: [
                          "p",
                          "br",
                          "strong",
                          "em",
                          "ul",
                          "ol",
                          "li",
                          "h1",
                          "h2",
                          "h3",
                          "h4",
                          "h5",
                          "h6",
                          "blockquote",
                          "code",
                          "pre",
                        ],
                        ALLOWED_ATTR: [],
                      });
                      return (
                        <div
                          dangerouslySetInnerHTML={{ __html: sanitizedHtml }}
                        />
                      );
                    },
                  }}
                />
              </FormControl>
              <FormMessage />
            </FormItem>
          )}
        />
        <FormField
          control={form.control}
          name="inviteTemplate"
          render={({ field }) => (
            <FormItem>
              <FormLabel className="text-lg font-medium">
                Шаблон приглашения
              </FormLabel>
              <FormControl>
                <MDEditor
                  value={field.value}
                  onChange={(val) => {
                    const newValue = val || "";
                    field.onChange(newValue);
                    handleFieldChange("inviteTemplate", newValue);
                  }}
                  preview="edit"
                  hideToolbar={false}
                  data-color-mode="light"
                  textareaProps={{
                    placeholder: "Введите шаблон приглашения...",
                    style: { resize: "none" },
                  }}
                  components={{
                    preview: (source, state, dispatch) => {
                      const sanitizedHtml = DOMPurify.sanitize(source || "", {
                        ALLOWED_TAGS: [
                          "p",
                          "br",
                          "strong",
                          "em",
                          "ul",
                          "ol",
                          "li",
                          "h1",
                          "h2",
                          "h3",
                          "h4",
                          "h5",
                          "h6",
                          "blockquote",
                          "code",
                          "pre",
                        ],
                        ALLOWED_ATTR: [],
                      });
                      return (
                        <div
                          dangerouslySetInnerHTML={{ __html: sanitizedHtml }}
                        />
                      );
                    },
                  }}
                />
              </FormControl>
              <FormMessage />
            </FormItem>
          )}
        />
        <Button type="submit" disabled={isLoading}>
          {isLoading ? <Loader2 className="mr-2 h-4 w-4 animate-spin" /> : null}
          Сохранить набор
        </Button>
      </form>
    </Form>
  );
}

// Types for 4-level Guide structure
interface Question {
  id: string;
  text: string;
  comment: string;
  order: number;
}

interface SubSubBlock {
  id: string;
  name: string;
  questions: Question[];
  order: number;
}

interface SubBlock {
  id: string;
  name: string;
  questions: Question[];
  subSubblocks: SubSubBlock[];
  order: number;
}

interface QuestionBlock {
  id: string;
  name: string;
  questions: Question[];
  subblocks: SubBlock[];
  order: number;
}

// Component for Guide tab
function ResearchGuideForm({
  research,
  onUpdate,
  isLoading,
  onTempDataUpdate,
}: {
  research?: Research;
  onUpdate: (data: InsertResearch) => void;
  isLoading: boolean;
  onTempDataUpdate?: (data: { guideIntroText: string }) => void;
}) {
  const parseQuestionBlocks = (data: string | null): QuestionBlock[] => {
    if (!data || typeof data !== "string") return [];
    try {
      const parsed = JSON.parse(data);
      if (!Array.isArray(parsed)) return [];

      return parsed.map((item: any, blockIndex: number) => {
        // Ensure order fields exist for backward compatibility
        const questions = (item.questions || []).map(
          (q: any, qIndex: number) => ({
            id: q.id || Math.random().toString(),
            text: q.text || "",
            comment: q.comment || "",
            order: q.order !== undefined ? q.order : qIndex,
          }),
        );

        const subblocks = (item.subblocks || []).map(
          (s: any, sIndex: number) => ({
            id: s.id || Math.random().toString(),
            name: s.name || "",
            questions: (s.questions || []).map((sq: any, sqIndex: number) => ({
              id: sq.id || Math.random().toString(),
              text: sq.text || "",
              comment: sq.comment || "",
              order: sq.order !== undefined ? sq.order : sqIndex,
            })),
            subSubblocks: (s.subSubblocks || []).map(
              (ss: any, ssIndex: number) => ({
                id: ss.id || Math.random().toString(),
                name: ss.name || "",
                questions: (ss.questions || []).map(
                  (ssq: any, ssqIndex: number) => ({
                    id: ssq.id || Math.random().toString(),
                    text: ssq.text || "",
                    comment: ssq.comment || "",
                    order: ssq.order !== undefined ? ssq.order : ssqIndex,
                  }),
                ),
                order:
                  ss.order !== undefined
                    ? ss.order
                    : (s.questions || []).length + ssIndex,
              }),
            ),
            order: s.order !== undefined ? s.order : questions.length + sIndex,
          }),
        );

        return {
          id: item.id || Math.random().toString(),
          name: item.name || "",
          questions,
          subblocks,
          order: item.order !== undefined ? item.order : blockIndex,
        };
      });
    } catch {
      return [];
    }
  };

  const form = useForm<{
    guideIntroText: string;
    guideMainQuestions: QuestionBlock[];
  }>({
    defaultValues: {
      guideIntroText: research?.guideIntroText || "",
      guideMainQuestions: parseQuestionBlocks(
        (research?.guideMainQuestions as unknown as string) || null,
      ),
    },
  });
  // Reset form when research data changes
  useEffect(() => {
    form.reset({
      guideIntroText: research?.guideIntroText || "",
      guideMainQuestions: parseQuestionBlocks(
        (research?.guideMainQuestions as unknown as string) || null,
      ),
    });
  }, [research, form]);

  const handleSubmit = (data: {
    guideIntroText: string;
    guideMainQuestions: QuestionBlock[];
  }) => {
    if (research) {
      onUpdate({
        name: research.name,
        team: research.team,
        researcher: research.researcher,
        description: research.description,
        dateStart: research.dateStart,
        dateEnd: research.dateEnd,
        status: research.status as ResearchStatusType,
        color: research.color,
        researchType: research.researchType as any,
        products: research.products || [],
        customerFullName: research.customerFullName || undefined,
        additionalStakeholders: research.additionalStakeholders || undefined,
        resultFormat:
          (research.resultFormat as "Презентация" | "Figma") || "Презентация",
        customerSegmentDescription:
          research.customerSegmentDescription || undefined,
        projectBackground: research.projectBackground || undefined,
        problemToSolve: research.problemToSolve || undefined,
        resultsUsage: research.resultsUsage || undefined,
        productMetrics: research.productMetrics || undefined,
        limitations: research.limitations || undefined,
        researchGoals: research.researchGoals || undefined,
        researchHypotheses: research.researchHypotheses || undefined,
        keyQuestions: research.keyQuestions || undefined,
        previousResources: research.previousResources || undefined,
        additionalMaterials: research.additionalMaterials || undefined,
        relatedResearches: research.relatedResearches || undefined,
        figmaPrototypeLink: research.figmaPrototypeLink || undefined,
        artifactLink: research.artifactLink || undefined,
        brief: research.brief || undefined,
        guide: undefined,
        guideIntroText: data.guideIntroText,

        guideMainQuestions: (() => {
          try {
            const cleanBlocks = (data.guideMainQuestions || []).map(
              (block) => ({
                id: block.id || Math.random().toString(),
                name: block.name || "",
                questions: (block.questions || []).map((q) => ({
                  id: q.id || Math.random().toString(),
                  text: q.text || "",
                  comment: q.comment || "",
                  order: q.order || 0,
                })),
                subblocks: (block.subblocks || []).map((s) => ({
                  id: s.id || Math.random().toString(),
                  name: s.name || "",
                  questions: (s.questions || []).map((q) => ({
                    id: q.id || Math.random().toString(),
                    text: q.text || "",
                    comment: q.comment || "",
                    order: q.order || 0,
                  })),
                  order: s.order || 0,
                })),
                order: block.order || 0,
              }),
            );
            return JSON.stringify(cleanBlocks);
          } catch (error) {
            console.error(
              "Error stringifying guide main questions:",
              error,
              data.guideMainQuestions,
            );
            return JSON.stringify([]);
          }
        })(),

        fullText: research.fullText || undefined,
        clientsWeSearchFor: research.clientsWeSearchFor || undefined,
        inviteTemplate: research.inviteTemplate || undefined,
      });
    }
  };

  // Handle form field changes to update temporary data
  const handleFieldChange = (field: string, value: string) => {
    if (onTempDataUpdate) {
      onTempDataUpdate({ [field]: value } as any);
    }
  };

  // Helper functions for managing question blocks
  const addQuestionBlock = (sectionName: "guideMainQuestions") => {
    const currentBlocks = form.getValues(sectionName) || [];
    const newBlock: QuestionBlock = {
      id: Math.random().toString(),
      name: "",
      questions: [],
      subblocks: [],
      order: currentBlocks.length,
    };
    form.setValue(sectionName, [...currentBlocks, newBlock]);
    // Update temp data
    const currentFormData = form.getValues();
    handleFieldChange(
      sectionName,
      JSON.stringify(currentFormData[sectionName]),
    );
  };

  const removeQuestionBlock = (
    sectionName: "guideMainQuestions",
    index: number,
  ) => {
    const currentBlocks = form.getValues(sectionName) || [];
    const updatedBlocks = currentBlocks.filter((_, i) => i !== index);
    form.setValue(sectionName, updatedBlocks);
    // Update temp data
    handleFieldChange(sectionName, JSON.stringify(updatedBlocks));
  };

  const updateQuestionBlock = (
    sectionName: "guideMainQuestions",
    index: number,
    updatedBlock: QuestionBlock,
  ) => {
    const currentBlocks = form.getValues(sectionName) || [];
    const updatedBlocks = [...currentBlocks];
    updatedBlocks[index] = updatedBlock;
    form.setValue(sectionName, updatedBlocks);
    // Update temp data
    handleFieldChange(sectionName, JSON.stringify(updatedBlocks));
  };

  const addQuestion = (
    sectionName: "guideMainQuestions",
    blockIndex: number,
    subblockIndex?: number,
    subSubblockIndex?: number,
  ) => {
    const currentBlocks = form.getValues(sectionName) || [];
    const updatedBlocks = [...currentBlocks];

    if (subSubblockIndex !== undefined && subblockIndex !== undefined) {
      // Adding question to sub-subblock (Level 4)
      const targetSubSubblock =
        updatedBlocks[blockIndex].subblocks[subblockIndex].subSubblocks[
          subSubblockIndex
        ];
      const nextOrder = targetSubSubblock.questions.length;
      const newQuestion: Question = {
        id: Math.random().toString(),
        text: "",
        comment: "",
        order: nextOrder,
      };
      targetSubSubblock.questions.push(newQuestion);
    } else if (subblockIndex !== undefined) {
      // Adding question to subblock (Level 2)
      const targetSubblock = updatedBlocks[blockIndex].subblocks[subblockIndex];
      const maxQuestionOrder = Math.max(
        -1,
        ...targetSubblock.questions.map((q) => q.order),
      );
      const maxSubSubblockOrder = Math.max(
        -1,
        ...targetSubblock.subSubblocks.map((s) => s.order),
      );
      const nextOrder = Math.max(maxQuestionOrder, maxSubSubblockOrder) + 1;

      const newQuestion: Question = {
        id: Math.random().toString(),
        text: "",
        comment: "",
        order: nextOrder,
      };
      targetSubblock.questions.push(newQuestion);
    } else {
      // Adding question to main block (Level 1)
      const targetBlock = updatedBlocks[blockIndex];
      const maxQuestionOrder = Math.max(
        -1,
        ...targetBlock.questions.map((q) => q.order),
      );
      const maxSubblockOrder = Math.max(
        -1,
        ...targetBlock.subblocks.map((s) => s.order),
      );
      const nextOrder = Math.max(maxQuestionOrder, maxSubblockOrder) + 1;

      const newQuestion: Question = {
        id: Math.random().toString(),
        text: "",
        comment: "",
        order: nextOrder,
      };
      targetBlock.questions.push(newQuestion);
    }

    form.setValue(sectionName, updatedBlocks);
    handleFieldChange(sectionName, JSON.stringify(updatedBlocks));
  };

  const removeQuestion = (
    sectionName: "guideMainQuestions",
    blockIndex: number,
    questionIndex: number,
    subblockIndex?: number,
    subSubblockIndex?: number,
  ) => {
    const currentBlocks = form.getValues(sectionName) || [];
    const updatedBlocks = [...currentBlocks];

    if (subSubblockIndex !== undefined && subblockIndex !== undefined) {
      // Remove question from sub-subblock (Level 4)
      updatedBlocks[blockIndex].subblocks[subblockIndex].subSubblocks[
        subSubblockIndex
      ].questions = updatedBlocks[blockIndex].subblocks[
        subblockIndex
      ].subSubblocks[subSubblockIndex].questions.filter(
        (_, i) => i !== questionIndex,
      );
    } else if (subblockIndex !== undefined) {
      // Remove question from subblock (Level 2)
      updatedBlocks[blockIndex].subblocks[subblockIndex].questions =
        updatedBlocks[blockIndex].subblocks[subblockIndex].questions.filter(
          (_, i) => i !== questionIndex,
        );
    } else {
      // Remove question from main block (Level 1)
      updatedBlocks[blockIndex].questions = updatedBlocks[
        blockIndex
      ].questions.filter((_, i) => i !== questionIndex);
    }

    form.setValue(sectionName, updatedBlocks);
    handleFieldChange(sectionName, JSON.stringify(updatedBlocks));
  };

  const addSubblock = (
    sectionName: "guideMainQuestions",
    blockIndex: number,
  ) => {
    const currentBlocks = form.getValues(sectionName) || [];
    const updatedBlocks = [...currentBlocks];
    const targetBlock = updatedBlocks[blockIndex];

    // Calculate next order based on existing items
    const maxQuestionOrder = Math.max(
      -1,
      ...targetBlock.questions.map((q) => q.order),
    );
    const maxSubblockOrder = Math.max(
      -1,
      ...targetBlock.subblocks.map((s) => s.order),
    );
    const nextOrder = Math.max(maxQuestionOrder, maxSubblockOrder) + 1;

    const newSubblock: SubBlock = {
      id: Math.random().toString(),
      name: "",
      questions: [],
      subSubblocks: [],
      order: nextOrder,
    };

    targetBlock.subblocks.push(newSubblock);
    form.setValue(sectionName, updatedBlocks);
    handleFieldChange(sectionName, JSON.stringify(updatedBlocks));
  };

  const addSubSubblock = (
    sectionName: "guideMainQuestions",
    blockIndex: number,
    subblockIndex: number,
  ) => {
    const currentBlocks = form.getValues(sectionName) || [];
    const updatedBlocks = [...currentBlocks];
    const targetSubblock = updatedBlocks[blockIndex].subblocks[subblockIndex];

    // Calculate next order based on existing items in subblock
    const maxQuestionOrder = Math.max(
      -1,
      ...targetSubblock.questions.map((q) => q.order),
    );
    const maxSubSubblockOrder = Math.max(
      -1,
      ...targetSubblock.subSubblocks.map((s) => s.order),
    );
    const nextOrder = Math.max(maxQuestionOrder, maxSubSubblockOrder) + 1;

    const newSubSubblock: SubSubBlock = {
      id: Math.random().toString(),
      name: "",
      questions: [],
      order: nextOrder,
    };

    targetSubblock.subSubblocks.push(newSubSubblock);
    form.setValue(sectionName, updatedBlocks);
    handleFieldChange(sectionName, JSON.stringify(updatedBlocks));
  };

  return (
    <Form {...form}>
      <form onSubmit={form.handleSubmit(handleSubmit)} className="space-y-8">
        {/* Вступительное слово */}
        <FormField
          control={form.control}
          name="guideIntroText"
          render={({ field }) => (
            <FormItem>
              <FormLabel className="text-lg font-medium">
                {"Вступительное слово"}
              </FormLabel>
              <FormControl>
                <Textarea
                  placeholder={"Введите вступительное слово"}
                  {...field}
                  onChange={(e) => {
                    field.onChange(e);
                    handleFieldChange("guideIntroText", e.target.value);
                  }}
                  rows={4}
                />
              </FormControl>
              <FormMessage />
            </FormItem>
          )}
        />

        {/* Questions */}
        <QuestionSection
          title="Вопросы"
          sectionName="guideMainQuestions"
          form={form}
          addQuestionBlock={addQuestionBlock}
          removeQuestionBlock={removeQuestionBlock}
          updateQuestionBlock={updateQuestionBlock}
          addQuestion={addQuestion}
          removeQuestion={removeQuestion}
          addSubblock={addSubblock}
          addSubSubblock={addSubSubblock}
          handleFieldChange={handleFieldChange}
        />

        <Button type="submit" disabled={isLoading}>
          {isLoading ? <Loader2 className="mr-2 h-4 w-4 animate-spin" /> : null}
          Сохранить
        </Button>
      </form>
    </Form>
  );
}

// QuestionItem component for individual questions with optional comment
interface QuestionItemProps {
  question: Question;
  blockIndex: number;
  questionIndex: number;
  subblockIndex?: number;
  subSubblockIndex?: number;
  sectionName: "guideMainQuestions";
  updateQuestion: (
    blockIndex: number,
    questionIndex: number,
    field: "text" | "comment",
    value: string,
    subblockIndex?: number,
    subSubblockIndex?: number,
  ) => void;
  removeQuestion: (
    sectionName: "guideMainQuestions",
    blockIndex: number,
    questionIndex: number,
    subblockIndex?: number,
    subSubblockIndex?: number,
  ) => void;
  level: number; // 1 for main block, 2 for subblock, 3 for sub-subblock
}

function QuestionItem({
  question,
  blockIndex,
  questionIndex,
  subblockIndex,
  subSubblockIndex,
  sectionName,
  updateQuestion,
  removeQuestion,
  level,
}: QuestionItemProps) {
  const [showComment, setShowComment] = useState(!!question.comment);

  // Clean, minimal styling based on level with proper indentation
  const marginLeft = {
    1: "ml-2", // Questions in blocks get slight indentation
    2: "ml-6", // Questions in subblocks get more indentation
    3: "ml-10", // Questions in sub-subblocks get maximum indentation
  };

  const textSizes = {
    1: "text-sm",
    2: "text-sm",
    3: "text-xs",
  };

  return (
    <div
      className={`pl-4 py-2 bg-gray-50 rounded border border-gray-200 space-y-2 ${marginLeft[level as keyof typeof marginLeft]}`}
    >
      <div className="flex items-start gap-2">
        <div className="flex-1 space-y-2">
          <Input
            placeholder="Место для ваших вопросов"
            value={question.text}
            onChange={(e) =>
              updateQuestion(
                blockIndex,
                questionIndex,
                "text",
                e.target.value,
                subblockIndex,
                subSubblockIndex,
              )
            }
            className={textSizes[level as keyof typeof textSizes]}
          />

          {/* Optional comment field */}
          {showComment && (
            <div className="relative">
              <Input
                placeholder="Комментарий (необязательно)"
                value={question.comment}
                onChange={(e) =>
                  updateQuestion(
                    blockIndex,
                    questionIndex,
                    "comment",
                    e.target.value,
                    subblockIndex,
                    subSubblockIndex,
                  )
                }
                className={`text-gray-600 pr-8 ${level === 3 ? "text-xs" : level === 2 ? "text-xs" : "text-sm"}`}
              />
              <Button
                type="button"
                variant="ghost"
                size="sm"
                className="absolute right-1 top-1/2 -translate-y-1/2 h-6 w-6 p-0"
                onClick={() => {
                  setShowComment(false);
                  updateQuestion(
                    blockIndex,
                    questionIndex,
                    "comment",
                    "",
                    subblockIndex,
                    subSubblockIndex,
                  );
                }}
              >
                <X className="h-3 w-3" />
              </Button>
            </div>
          )}

          {/* Add comment button */}
          {!showComment && (
            <Button
              type="button"
              variant="ghost"
              size="sm"
              className="text-gray-500 h-8 px-2"
              onClick={() => setShowComment(true)}
            >
              <Plus className="h-3 w-3 mr-1" />
              добавить комментарий
            </Button>
          )}
        </div>
        <Button
          type="button"
          variant="outline"
          size="sm"
          onClick={() =>
            removeQuestion(
              sectionName,
              blockIndex,
              questionIndex,
              subblockIndex,
              subSubblockIndex,
            )
          }
        >
          <X className="h-4 w-4" />
        </Button>
      </div>
    </div>
  );
}

// QuestionSection component for the Guide form
interface QuestionSectionProps {
  title: string;
  sectionName: "guideMainQuestions";
  form: UseFormReturn<{
    guideIntroText: string;
    guideMainQuestions: QuestionBlock[];
  }>;
  addQuestionBlock: (sectionName: "guideMainQuestions") => void;
  removeQuestionBlock: (
    sectionName: "guideMainQuestions",
    index: number,
  ) => void;
  updateQuestionBlock: (
    sectionName: "guideMainQuestions",
    index: number,
    updatedBlock: QuestionBlock,
  ) => void;
  addQuestion: (
    sectionName: "guideMainQuestions",
    blockIndex: number,
    subblockIndex?: number,
    subSubblockIndex?: number,
  ) => void;
  removeQuestion: (
    sectionName: "guideMainQuestions",
    blockIndex: number,
    questionIndex: number,
    subblockIndex?: number,
    subSubblockIndex?: number,
  ) => void;
  addSubblock: (sectionName: "guideMainQuestions", blockIndex: number) => void;
  addSubSubblock: (
    sectionName: "guideMainQuestions",
    blockIndex: number,
    subblockIndex: number,
  ) => void;
  handleFieldChange: (field: string, value: string) => void;
}

function QuestionSection({
  title,
  sectionName,
  form,
  addQuestionBlock,
  removeQuestionBlock,
  updateQuestionBlock,
  addQuestion,
  removeQuestion,
  addSubblock,
  addSubSubblock,
  handleFieldChange,
}: QuestionSectionProps) {
  const questionBlocks = form.watch(sectionName) || [];

  // Determine if we have content (default to view mode if content exists)
  const hasContent =
    questionBlocks.length > 0 &&
    questionBlocks.some(
      (block) =>
        block.name ||
        block.questions.length > 0 ||
        block.subblocks.some(
          (sub) =>
            sub.name ||
            sub.questions.length > 0 ||
            sub.subSubblocks.some(
              (subSub) => subSub.name || subSub.questions.length > 0,
            ),
        ),
    );

  // View mode state - default to view if has content, edit if empty
  const [isViewMode, setIsViewMode] = useState(() => hasContent);

  // Update view mode when content changes
  useEffect(() => {
    if (!hasContent && isViewMode) {
      setIsViewMode(false); // Switch to edit mode if content becomes empty
    }
  }, [hasContent, isViewMode]);

  // State for managing collapsed blocks and subblocks
  const [collapsedBlocks, setCollapsedBlocks] = useState<Set<string>>(
    new Set(),
  );
  const [collapsedSubblocks, setCollapsedSubblocks] = useState<Set<string>>(
    new Set(),
  );

  const toggleBlock = (blockId: string) => {
    const newCollapsed = new Set(collapsedBlocks);
    if (newCollapsed.has(blockId)) {
      newCollapsed.delete(blockId);
    } else {
      newCollapsed.add(blockId);
    }
    setCollapsedBlocks(newCollapsed);
  };

  const toggleSubblock = (blockId: string, subblockId: string) => {
    const key = `${blockId}-${subblockId}`;
    const newCollapsed = new Set(collapsedSubblocks);
    if (newCollapsed.has(key)) {
      newCollapsed.delete(key);
    } else {
      newCollapsed.add(key);
    }
    setCollapsedSubblocks(newCollapsed);
  };

  // View mode rendering functions
  const renderViewModeBlock = (block: QuestionBlock, blockIndex: number) => {
    if (
      !block.name &&
      block.questions.length === 0 &&
      block.subblocks.length === 0
    ) {
      return null; // Don't render empty blocks in view mode
    }

    const hasContent =
      block.name || block.questions.length > 0 || block.subblocks.length > 0;
    if (!hasContent) return null;

    return (
      <div
        key={block.id}
        className="mb-6 p-4 border border-gray-200 rounded-lg bg-white"
      >
        {block.name && (
          <h3 className="text-lg font-semibold text-gray-900 mb-4 pb-2 border-b border-gray-100">
            {block.name}
          </h3>
        )}

        {/* Render content in order */}
        <div className="space-y-3">
          {(() => {
            const items = [
              ...block.questions.map((question, questionIndex) => ({
                type: "question" as const,
                item: question,
                index: questionIndex,
                order: question.order,
              })),
              ...block.subblocks.map((subblock, subblockIndex) => ({
                type: "subblock" as const,
                item: subblock,
                index: subblockIndex,
                order: subblock.order,
              })),
            ];

            items.sort((a, b) => a.order - b.order);

            return items.map((item) => {
              if (item.type === "question") {
                const question = item.item as Question;
                return renderViewModeQuestion(question, 1);
              } else {
                const subblock = item.item as SubBlock;
                return renderViewModeSubblock(subblock, blockIndex);
              }
            });
          })()}
        </div>
      </div>
    );
  };

  const renderViewModeSubblock = (subblock: SubBlock, blockIndex: number) => {
    const hasContent =
      subblock.name ||
      subblock.questions.length > 0 ||
      subblock.subSubblocks.length > 0;
    if (!hasContent) return null;

    return (
      <div
        key={subblock.id}
        className="ml-4 mt-3 pl-4 border-l-2 border-gray-200"
      >
        {subblock.name && (
          <h4 className="text-base font-medium text-gray-800 mb-3">
            {subblock.name}
          </h4>
        )}

        <div className="space-y-2">
          {(() => {
            const items = [
              ...subblock.questions.map((question, questionIndex) => ({
                type: "question" as const,
                item: question,
                index: questionIndex,
                order: question.order,
              })),
              ...subblock.subSubblocks.map((subSubblock, subSubblockIndex) => ({
                type: "subSubblock" as const,
                item: subSubblock,
                index: subSubblockIndex,
                order: subSubblock.order,
              })),
            ];

            items.sort((a, b) => a.order - b.order);

            return items.map((item) => {
              if (item.type === "question") {
                const question = item.item as Question;
                return renderViewModeQuestion(question, 2);
              } else {
                const subSubblock = item.item as SubSubBlock;
                return renderViewModeSubSubblock(subSubblock);
              }
            });
          })()}
        </div>
      </div>
    );
  };

  const renderViewModeSubSubblock = (subSubblock: SubSubBlock) => {
    const hasContent = subSubblock.name || subSubblock.questions.length > 0;
    if (!hasContent) return null;

    return (
      <div
        key={subSubblock.id}
        className="ml-4 mt-2 pl-3 border-l border-gray-300"
      >
        {subSubblock.name && (
          <h5 className="text-sm font-medium text-gray-700 mb-2">
            {subSubblock.name}
          </h5>
        )}

        <div className="space-y-1">
          {subSubblock.questions
            .sort((a, b) => a.order - b.order)
            .map((question) => renderViewModeQuestion(question, 3))}
        </div>
      </div>
    );
  };

  const renderViewModeQuestion = (question: Question, level: number) => {
    if (!question.text && !question.comment) return null;

    const levelStyles = {
      1: "text-sm text-gray-800",
      2: "text-sm text-gray-700",
      3: "text-sm text-gray-600",
    };

    return (
      <div key={question.id} className="mb-2">
        {question.text && (
          <div
            className={`${levelStyles[level as keyof typeof levelStyles]} mb-1`}
          >
            • {question.text}
          </div>
        )}
        {question.comment && (
          <div className="text-xs text-gray-500 italic ml-4 mt-1">
            {question.comment}
          </div>
        )}
      </div>
    );
  };

  const updateQuestionBlockName = (
    blockIndex: number,
    name: string,
    subblockIndex?: number,
    subSubblockIndex?: number,
  ) => {
    const currentBlocks = form.getValues(sectionName) || [];
    const updatedBlocks = [...currentBlocks];

    if (subSubblockIndex !== undefined && subblockIndex !== undefined) {
      // Update sub-subblock name
      updatedBlocks[blockIndex].subblocks[subblockIndex].subSubblocks[
        subSubblockIndex
      ].name = name;
    } else if (subblockIndex !== undefined) {
      // Update subblock name
      updatedBlocks[blockIndex].subblocks[subblockIndex].name = name;
    } else {
      // Update main block name
      updatedBlocks[blockIndex].name = name;
    }

    form.setValue(sectionName, updatedBlocks);
    handleFieldChange(sectionName, JSON.stringify(updatedBlocks));
  };

  const updateQuestion = (
    blockIndex: number,
    questionIndex: number,
    field: "text" | "comment",
    value: string,
    subblockIndex?: number,
    subSubblockIndex?: number,
  ) => {
    const currentBlocks = form.getValues(sectionName) || [];
    const updatedBlocks = [...currentBlocks];

    if (subSubblockIndex !== undefined && subblockIndex !== undefined) {
      // Update question in sub-subblock (Level 4)
      updatedBlocks[blockIndex].subblocks[subblockIndex].subSubblocks[
        subSubblockIndex
      ].questions[questionIndex] = {
        ...updatedBlocks[blockIndex].subblocks[subblockIndex].subSubblocks[
          subSubblockIndex
        ].questions[questionIndex],
        [field]: value,
      };
    } else if (subblockIndex !== undefined) {
      // Update question in subblock (Level 2)
      updatedBlocks[blockIndex].subblocks[subblockIndex].questions[
        questionIndex
      ] = {
        ...updatedBlocks[blockIndex].subblocks[subblockIndex].questions[
          questionIndex
        ],
        [field]: value,
      };
    } else {
      // Update question in main block (Level 1)
      updatedBlocks[blockIndex].questions[questionIndex] = {
        ...updatedBlocks[blockIndex].questions[questionIndex],
        [field]: value,
      };
    }

    form.setValue(sectionName, updatedBlocks);
    handleFieldChange(sectionName, JSON.stringify(updatedBlocks));
  };

  const renderQuestionBlock = (block: QuestionBlock, blockIndex: number) => {
    return (
      <div
        key={block.id}
        className="border border-gray-200 rounded-lg p-4 space-y-4 bg-white"
      >
        {/* Level 1: Main Block Header */}
        <div className="flex items-center justify-between">
          <div className="flex items-center gap-2 flex-1 mr-4">
            <Button
              type="button"
              variant="ghost"
              size="sm"
              onClick={() => toggleBlock(block.id)}
              className="p-1 h-6 w-6 hover:bg-gray-100"
            >
              {collapsedBlocks.has(block.id) ? (
                <ChevronRight className="h-3 w-3" />
              ) : (
                <ChevronDown className="h-3 w-3" />
              )}
            </Button>
            <Input
              placeholder="Название блока (например, Вводные вопросы)"
              value={block.name}
              onChange={(e) =>
                updateQuestionBlockName(blockIndex, e.target.value)
              }
              className="text-base font-medium border border-gray-300 focus:border-gray-400"
            />
          </div>
          <Button
            type="button"
            variant="ghost"
            size="sm"
            onClick={() => removeQuestionBlock(sectionName, blockIndex)}
            className="text-gray-400 hover:text-red-600 hover:bg-red-50"
          >
            <Trash2 className="h-4 w-4" />
          </Button>
        </div>

        {/* Collapsible Content Area */}
        {!collapsedBlocks.has(block.id) && (
          <>
            <div className="space-y-4">
              {/* Combined Questions and Subblocks in order */}
              {(() => {
                const items = [
                  ...block.questions.map((question, questionIndex) => ({
                    type: "question" as const,
                    item: question,
                    index: questionIndex,
                    order: question.order,
                  })),
                  ...block.subblocks.map((subblock, subblockIndex) => ({
                    type: "subblock" as const,
                    item: subblock,
                    index: subblockIndex,
                    order: subblock.order,
                  })),
                ];

                // Sort by order to maintain sequence
                items.sort((a, b) => a.order - b.order);

                return items.map((item) => {
                  if (item.type === "question") {
                    const question = item.item as Question;
                    const questionIndex = item.index;
                    return (
                      <QuestionItem
                        key={question.id}
                        question={question}
                        blockIndex={blockIndex}
                        questionIndex={questionIndex}
                        sectionName={sectionName}
                        updateQuestion={updateQuestion}
                        removeQuestion={removeQuestion}
                        level={1}
                      />
                    );
                  } else {
                    const subblock = item.item as SubBlock;
                    const subblockIndex = item.index;
                    return renderSubblock(subblock, blockIndex, subblockIndex);
                  }
                });
              })()}
            </div>

            {/* Level 1: Action buttons */}
            <div className="flex gap-2 pt-3 border-t border-gray-200">
              <Button
                type="button"
                variant="ghost"
                size="sm"
                onClick={() => addQuestion(sectionName, blockIndex)}
                className="text-gray-600 hover:bg-gray-100 border border-gray-300 hover:border-gray-400"
              >
                <Plus className="h-4 w-4 mr-2" />
                Добавить вопрос
              </Button>
              <Button
                type="button"
                variant="ghost"
                size="sm"
                onClick={() => addSubblock(sectionName, blockIndex)}
                className="text-gray-600 hover:bg-gray-100 border border-gray-300 hover:border-gray-400"
              >
                <Plus className="h-4 w-4 mr-2" />
                Добавить подблок
              </Button>
            </div>
          </>
        )}
      </div>
    );
  };

  const renderSubblock = (
    subblock: SubBlock,
    blockIndex: number,
    subblockIndex: number,
  ) => {
    return (
      <div
        key={subblock.id}
        className="ml-4 border-l-2 border-gray-300 pl-4 py-3"
      >
        {/* Level 2: Subblock Header */}
        <div className="flex items-center justify-between mb-3">
          <div className="flex items-center gap-2 flex-1 mr-4">
            <Button
              type="button"
              variant="ghost"
              size="sm"
              onClick={() =>
                toggleSubblock(questionBlocks[blockIndex].id, subblock.id)
              }
              className="p-1 h-6 w-6 hover:bg-gray-100"
            >
              {collapsedSubblocks.has(
                `${questionBlocks[blockIndex].id}-${subblock.id}`,
              ) ? (
                <ChevronRight className="h-3 w-3" />
              ) : (
                <ChevronDown className="h-3 w-3" />
              )}
            </Button>
            <Input
              placeholder="Название подблока (например, Дополнительные вопросы)"
              value={subblock.name}
              onChange={(e) =>
                updateQuestionBlockName(
                  blockIndex,
                  e.target.value,
                  subblockIndex,
                )
              }
              className="text-sm font-medium border border-gray-300 focus:border-gray-400"
            />
          </div>
          <Button
            type="button"
            variant="ghost"
            size="sm"
            onClick={() => {
              const currentBlocks = form.getValues(sectionName) || [];
              const updatedBlocks = [...currentBlocks];
              updatedBlocks[blockIndex].subblocks = updatedBlocks[
                blockIndex
              ].subblocks.filter((_, i) => i !== subblockIndex);
              form.setValue(sectionName, updatedBlocks);
              handleFieldChange(sectionName, JSON.stringify(updatedBlocks));
            }}
            className="text-gray-400 hover:text-red-600 hover:bg-red-50"
          >
            <Trash2 className="h-3 w-3" />
          </Button>
        </div>

        {/* Collapsible Content */}
        {!collapsedSubblocks.has(
          `${questionBlocks[blockIndex].id}-${subblock.id}`,
        ) && (
          <>
            {/* Level 2: Content with Questions and Sub-subblocks */}
            <div className="space-y-3">
              {(() => {
                const items = [
                  ...subblock.questions.map((question, questionIndex) => ({
                    type: "question" as const,
                    item: question,
                    index: questionIndex,
                    order: question.order,
                  })),
                  ...subblock.subSubblocks.map(
                    (subSubblock, subSubblockIndex) => ({
                      type: "subSubblock" as const,
                      item: subSubblock,
                      index: subSubblockIndex,
                      order: subSubblock.order,
                    }),
                  ),
                ];

                // Sort by order
                items.sort((a, b) => a.order - b.order);

                return items.map((item) => {
                  if (item.type === "question") {
                    const question = item.item as Question;
                    const questionIndex = item.index;
                    return (
                      <QuestionItem
                        key={question.id}
                        question={question}
                        blockIndex={blockIndex}
                        questionIndex={questionIndex}
                        subblockIndex={subblockIndex}
                        sectionName={sectionName}
                        updateQuestion={updateQuestion}
                        removeQuestion={removeQuestion}
                        level={2}
                      />
                    );
                  } else {
                    const subSubblock = item.item as SubSubBlock;
                    const subSubblockIndex = item.index;
                    return renderSubSubblock(
                      subSubblock,
                      blockIndex,
                      subblockIndex,
                      subSubblockIndex,
                    );
                  }
                });
              })()}
            </div>

            {/* Level 2: Action buttons */}
            <div className="flex gap-2 mt-3 pt-2 border-t border-gray-200">
              <Button
                type="button"
                variant="ghost"
                size="sm"
                onClick={() =>
                  addQuestion(sectionName, blockIndex, subblockIndex)
                }
                className="text-gray-600 hover:bg-gray-100 border border-gray-300 hover:border-gray-400 text-sm"
              >
                <Plus className="h-3 w-3 mr-2" />
                Добавить вопрос
              </Button>
              <Button
                type="button"
                variant="ghost"
                size="sm"
                onClick={() =>
                  addSubSubblock(sectionName, blockIndex, subblockIndex)
                }
                className="text-gray-600 hover:bg-gray-100 border border-gray-300 hover:border-gray-400 text-sm"
              >
                <Plus className="h-3 w-3 mr-2" />
                Добавить под-подблок
              </Button>
            </div>
          </>
        )}
      </div>
    );
  };

  const renderSubSubblock = (
    subSubblock: SubSubBlock,
    blockIndex: number,
    subblockIndex: number,
    subSubblockIndex: number,
  ) => {
    return (
      <div
        key={subSubblock.id}
        className="ml-4 border-l border-gray-300 pl-3 py-2"
      >
        {/* Level 3: Sub-subblock Header */}
        <div className="flex items-center justify-between mb-2">
          <div className="flex-1 mr-4">
            <Input
              placeholder="Название под-подблока (например, Углубленные вопросы)"
              value={subSubblock.name}
              onChange={(e) =>
                updateQuestionBlockName(
                  blockIndex,
                  e.target.value,
                  subblockIndex,
                  subSubblockIndex,
                )
              }
              className="text-sm font-medium border border-gray-300 focus:border-gray-400"
            />
          </div>
          <Button
            type="button"
            variant="ghost"
            size="sm"
            onClick={() => {
              const currentBlocks = form.getValues(sectionName) || [];
              const updatedBlocks = [...currentBlocks];
              updatedBlocks[blockIndex].subblocks[subblockIndex].subSubblocks =
                updatedBlocks[blockIndex].subblocks[
                  subblockIndex
                ].subSubblocks.filter((_, i) => i !== subSubblockIndex);
              form.setValue(sectionName, updatedBlocks);
              handleFieldChange(sectionName, JSON.stringify(updatedBlocks));
            }}
            className="text-gray-400 hover:text-red-600 hover:bg-red-50"
          >
            <Trash2 className="h-3 w-3" />
          </Button>
        </div>

        {/* Level 3: Sub-subblock Questions */}
        <div className="space-y-2">
          {subSubblock.questions
            .sort((a, b) => a.order - b.order)
            .map((question, questionIndex) => (
              <QuestionItem
                key={question.id}
                question={question}
                blockIndex={blockIndex}
                questionIndex={questionIndex}
                subblockIndex={subblockIndex}
                subSubblockIndex={subSubblockIndex}
                sectionName={sectionName}
                updateQuestion={updateQuestion}
                removeQuestion={removeQuestion}
                level={3}
              />
            ))}
        </div>

        {/* Level 3: Action buttons */}
        <div className="mt-2 pt-2 border-t border-gray-200">
          <Button
            type="button"
            variant="ghost"
            size="sm"
            onClick={() =>
              addQuestion(
                sectionName,
                blockIndex,
                subblockIndex,
                subSubblockIndex,
              )
            }
            className="text-gray-600 hover:bg-gray-100 border border-gray-300 hover:border-gray-400 text-xs"
          >
            <Plus className="h-3 w-3 mr-1" />
            Добавить вопрос
          </Button>
        </div>
      </div>
    );
  };

  return (
    <div className="space-y-6">
      <div className="flex items-center justify-between">
        <h3 className="text-2xl font-bold text-gray-900">{title}</h3>
        <div className="flex items-center gap-3">
          {/* Add Question Block button - only show in edit mode or when no content */}
          {(!hasContent || !isViewMode) && (
            <Button
              type="button"
              variant="default"
              size="lg"
              onClick={() => {
                setIsViewMode(false); // Switch to edit mode when adding new content
                addQuestionBlock(sectionName);
              }}
              className="bg-blue-600 hover:bg-blue-700 text-white"
            >
              <Plus className="h-5 w-5 mr-2" />
              Добавить блок вопросов
            </Button>
          )}

          {/* View/Edit Mode Toggle */}
          {hasContent && (
            <div className="flex items-center gap-1 bg-gray-100 rounded-lg p-1">
              <Button
                type="button"
                variant="ghost"
                size="sm"
                onClick={() => setIsViewMode(true)}
                className={`px-3 py-1 text-sm ${
                  isViewMode
                    ? "bg-gray-200 text-gray-900"
                    : "hover:bg-gray-200 text-gray-700"
                }`}
              >
                <Eye className="h-4 w-4 mr-1" />
                View
              </Button>
              <Button
                type="button"
                variant="ghost"
                size="sm"
                onClick={() => setIsViewMode(false)}
                className={`px-3 py-1 text-sm ${
                  !isViewMode
                    ? "bg-gray-200 text-gray-900"
                    : "hover:bg-gray-200 text-gray-700"
                }`}
              >
                <Edit className="h-4 w-4 mr-1" />
                Edit
              </Button>
            </div>
          )}
        </div>
      </div>

      {/* Conditional rendering based on view/edit mode */}
      {isViewMode && hasContent ? (
        // View Mode
        <div className="space-y-4">
          {questionBlocks
            .filter(
              (block) =>
                block.name ||
                block.questions.length > 0 ||
                block.subblocks.length > 0,
            )
            .map((block, index) => renderViewModeBlock(block, index))}
        </div>
      ) : (
        // Edit Mode
        <>
          <div className="space-y-6">
            {questionBlocks.map((block, index) =>
              renderQuestionBlock(block, index),
            )}
          </div>

          {questionBlocks.length === 0 && (
            <div className="text-center text-gray-500 py-12 border-2 border-dashed border-gray-300 rounded-xl bg-gray-50">
              <div className="space-y-3">
                <div className="text-4xl">📝</div>
                <p className="text-lg font-medium">Место для ваших вопросов</p>
                <p className="text-sm">
                  Нажмите "Добавить блок вопросов" чтобы создать первый набор
                  вопросов
                </p>
              </div>
            </div>
          )}
        </>
      )}
    </div>
  );
}

// Component for Results tab
function ResearchResultsForm({
  research,
  onUpdate,
  isLoading,
  onTempDataUpdate,
}: {
  research?: Research;
  onUpdate: (data: InsertResearch) => void;
  isLoading: boolean;
  onTempDataUpdate?: (data: { fullText: string }) => void;
}) {
  const form = useForm<{ artifactLink: string; fullText: string }>({
    defaultValues: {
      artifactLink: research?.artifactLink || "",
      fullText: research?.fullText || "",
    },
  });
  // Reset form when research data changes
  useEffect(() => {
    form.reset({
      artifactLink: research?.artifactLink || "",
      fullText: research?.fullText || "",
    });
  }, [research, form]);
  const handleSubmit = (data: { artifactLink: string; fullText: string }) => {
    if (research) {
      onUpdate({
        name: research.name,
        team: research.team,
        researcher: research.researcher,
        description: research.description,
        dateStart: research.dateStart,
        dateEnd: research.dateEnd,
        status: research.status as ResearchStatusType,
        color: research.color,
        researchType: research.researchType as any,
        products: research.products || [],
        customerFullName: research.customerFullName || undefined,
        additionalStakeholders: research.additionalStakeholders || undefined,
        resultFormat:
          (research.resultFormat as "Презентация" | "Figma") || "Презентация",
        customerSegmentDescription:
          research.customerSegmentDescription || undefined,
        projectBackground: research.projectBackground || undefined,
        problemToSolve: research.problemToSolve || undefined,
        resultsUsage: research.resultsUsage || undefined,
        productMetrics: research.productMetrics || undefined,
        limitations: research.limitations || undefined,
        researchGoals: research.researchGoals || undefined,
        researchHypotheses: research.researchHypotheses || undefined,
        keyQuestions: research.keyQuestions || undefined,
        previousResources: research.previousResources || undefined,
        additionalMaterials: research.additionalMaterials || undefined,
        relatedResearches: research.relatedResearches || undefined,
        figmaPrototypeLink: research.figmaPrototypeLink || undefined,
        artifactLink: data.artifactLink,
        brief: research.brief || undefined,
        guide: research.guide || undefined,
        fullText: data.fullText,
        clientsWeSearchFor: research.clientsWeSearchFor || undefined,
        inviteTemplate: research.inviteTemplate || undefined,
      });
    }
  };

  // Handle form field changes to update temporary data
  const handleFieldChange = (field: string, value: string) => {
    if (onTempDataUpdate) {
      onTempDataUpdate({ [field]: value } as any);
    }
  };

  return (
    <Form {...form}>
      <form onSubmit={form.handleSubmit(handleSubmit)} className="space-y-6">
        {/* Artifact Link Field */}
        <FormField
          control={form.control}
          name="artifactLink"
          render={({ field }) => (
            <FormItem>
              <FormLabel className="text-lg font-medium">
                {"Ссылка на артефакт"}
              </FormLabel>
              <FormControl>
                <Input
                  type="url"
                  placeholder={"Введите ссылку на артефакт"}
                  {...field}
                  onChange={(e) => {
                    field.onChange(e);
                    handleFieldChange("artifactLink", e.target.value);
                  }}
                />
              </FormControl>
              <FormMessage />
            </FormItem>
          )}
        />

        <FormField
          control={form.control}
          name="fullText"
          render={({ field }) => (
            <FormItem>
              <FormLabel className="text-lg font-medium">
                Отчет в текстовом виде
              </FormLabel>
              <FormControl>
                <MDEditor
                  value={field.value}
                  onChange={(val) => {
                    const newValue = val || "";
                    field.onChange(newValue);
                    handleFieldChange("fullText", newValue);
                  }}
                  preview="edit"
                  hideToolbar={false}
                  data-color-mode="light"
                  textareaProps={{
                    placeholder: "Введите полный текст содержания...",
                    style: { resize: "none" },
                  }}
                  components={{
                    preview: (source, state, dispatch) => {
                      const sanitizedHtml = DOMPurify.sanitize(source || "", {
                        ALLOWED_TAGS: [
                          "p",
                          "br",
                          "strong",
                          "em",
                          "ul",
                          "ol",
                          "li",
                          "h1",
                          "h2",
                          "h3",
                          "h4",
                          "h5",
                          "h6",
                          "blockquote",
                          "code",
                          "pre",
                        ],
                        ALLOWED_ATTR: [],
                      });
                      return (
                        <div
                          dangerouslySetInnerHTML={{ __html: sanitizedHtml }}
                        />
                      );
                    },
                  }}
                />
              </FormControl>
              <FormMessage />
            </FormItem>
          )}
        />
        <Button type="submit" disabled={isLoading}>
          {isLoading ? <Loader2 className="mr-2 h-4 w-4 animate-spin" /> : null}
          Save Results
        </Button>
      </form>
    </Form>
  );
}

function ResearchDetail() {
  const [, setLocation] = useLocation();
  const params = useParams<{ id: string }>();
  const isNew = params.id === "new";
  const id = isNew ? null : parseInt(params.id);
  const [showDeleteConfirm, setShowDeleteConfirm] = useState(false);
  const [errorDialogOpen, setErrorDialogOpen] = useState(false);
  const [errorMessage, setErrorMessage] = useState("");
  const { toast } = useToast();
  // State to manage form data across tabs during creation AND editing
  const [tempFormData, setTempFormData] = useState<Partial<InsertResearch>>({});

  // Handler to update temporary form data
  const handleTempDataUpdate = (newData: Partial<InsertResearch>) => {
    setTempFormData((prev) => ({ ...prev, ...newData }));
  };

  // Clear temporary data when navigating to a different research
  useEffect(() => {
    setTempFormData({});
  }, [id]);

  // Remove the inefficient query that loads all researches
  // Related researches will now use a searchable component instead

  const { data: research, isLoading: isResearchLoading } = useQuery<Research>({
    queryKey: ["/api/researches", id],
    queryFn: async () => {
      if (isNew) return undefined;
      try {
        const res = await apiRequest("GET", `/api/researches/${id}`);
        if (!res.ok) {
          throw new Error("Research not found");
        }
        const data = await res.json();
        return data;
      } catch (error) {
        console.error("Error fetching research:", error);
        throw error;
      }
    },
    enabled: !isNew && !!id,
  });

  // Combine existing research data with temporary changes from form data
  const effectiveResearch = useMemo(() => {
    if (isNew) {
      return { ...tempFormData } as unknown as Research;
    } else if (research) {
      // Handle special parsing for relatedResearches field
      const parsedTempData = { ...tempFormData };
      if (
        parsedTempData.relatedResearches &&
        typeof parsedTempData.relatedResearches === "string"
      ) {
        try {
          parsedTempData.relatedResearches = JSON.parse(
            parsedTempData.relatedResearches,
          );
        } catch (error) {
          console.error(
            "Error parsing relatedResearches from temp data:",
            error,
          );
          parsedTempData.relatedResearches = [];
        }
      }
      return { ...research, ...parsedTempData } as Research;
    }
    return research;
  }, [isNew, research, tempFormData]);

  // Removed duplicate check query - no longer needed

  // Fetch meetings by research ID using a specific API endpoint
  const { data: researchMeetings = [], isLoading: isMeetingsLoading } =
    useQuery<Meeting[]>({
      queryKey: ["/api/meetings", "by-research", id],
      queryFn: async () => {
        if (!id) return [];
        const res = await apiRequest("GET", `/api/meetings?researchId=${id}`);
        if (!res.ok) throw new Error("Failed to fetch meetings");
        const result = await res.json();
        // Handle both paginated response {data: Meeting[]} and direct Meeting[] array
        return Array.isArray(result) ? result : result.data || [];
      },
      enabled: !isNew && !!id, // Only load meetings when viewing an existing research
    });

  const createMutation = useMutation({
    mutationFn: async (researchData: InsertResearch) => {
      const res = await apiRequest("POST", "/api/researches", researchData);
      return res.json();
    },
    onSuccess: (data) => {
      queryClient.invalidateQueries({ queryKey: ["/api/researches"] });
      toast({ title: "Research created successfully" });
      // Redirect to the newly created research detail page
      setLocation(`/researches/${data.id}`);
    },
    onError: (error) => {
      toast({
        title: "Error creating research",
        description: error.message,
        variant: "destructive",
      });
    },
  });

  const updateMutation = useMutation({
    mutationFn: async (data: ResearchWithId) => {
      const { id, ...updateData } = data;
      const res = await apiRequest(
        "PATCH",
        `/api/researches/${id}`,
        updateData,
      );
      return res.json();
    },
    onSuccess: () => {
      queryClient.invalidateQueries({ queryKey: ["/api/researches"] });
      queryClient.invalidateQueries({ queryKey: ["/api/researches", id] });
      toast({ title: "Research updated successfully" });
    },
    onError: (error) => {
      toast({
        title: "Error updating research",
        description: error.message,
        variant: "destructive",
      });
    },
  });

  const deleteMutation = useMutation({
    mutationFn: async () => {
      if (!id) return;
      const res = await apiRequest("DELETE", `/api/researches/${id}`);
      if (!res.ok) {
        const errorData = await res.json();
        throw new Error(errorData.message || "Failed to delete research");
      }
    },
    onSuccess: () => {
      queryClient.invalidateQueries({ queryKey: ["/api/researches"] });
      toast({ title: "Research deleted successfully" });
      setLocation("/researches"); // Return to researches list
    },
    onError: (error: Error) => {
      // Check if the error is due to associated meetings
      if (error.message?.includes("associated meetings")) {
        setErrorMessage(
          "This research cannot be deleted because it has associated meetings. Please delete all related meetings first.",
        );
      } else {
        setErrorMessage(
          error.message || "An error occurred while deleting the research.",
        );
      }
      setErrorDialogOpen(true);
    },
  });

  // Unified save function that combines all tab data
  const handleUnifiedSave = (overviewFormData: InsertResearch) => {
    // Merge overview form data with temporary data from all tabs
    const parsedTempData = { ...tempFormData };

    // Parse relatedResearches if it's a JSON string
    if (
      parsedTempData.relatedResearches &&
      typeof parsedTempData.relatedResearches === "string"
    ) {
      try {
        parsedTempData.relatedResearches = JSON.parse(
          parsedTempData.relatedResearches,
        );
      } catch (error) {
        console.error("Error parsing relatedResearches for save:", error);
        parsedTempData.relatedResearches = [];
      }
    }

    const completeFormData: InsertResearch = {
      ...overviewFormData,
      ...parsedTempData, // This contains data from Brief, Guide, Recruitment, Results tabs
    };

    if (!isNew && id) {
      // For update, we need to include the ID
      const updateData = {
        ...completeFormData,
        id,
      } as unknown as ResearchWithId;
      updateMutation.mutate(updateData);
    } else {
      // Create new research directly without duplicate check
      createMutation.mutate(completeFormData);
    }
  };

  const handleSubmit = handleUnifiedSave;

  const handleDelete = () => {
    setShowDeleteConfirm(true);
  };

  const confirmDelete = () => {
    deleteMutation.mutate();
    setShowDeleteConfirm(false);
  };

  const handleCancel = () => {
    setLocation("/researches");
  };

  const isLoading = isResearchLoading || isMeetingsLoading;
  const isPending =
    createMutation.isPending ||
    updateMutation.isPending ||
    deleteMutation.isPending;

  if (isLoading && !isNew) {
    return (
      <div className="flex items-center justify-center min-h-screen">
        <Loader2 className="w-8 h-8 animate-spin text-primary" />
      </div>
    );
  }

  return (
    <div className="min-h-screen bg-[#ffffff] px-4 py-6">
      <div className="container mx-auto max-w-4xl">
        {/* Header with breadcrumb-style navigation */}
        <div className="mb-6 flex items-center text-sm text-gray-500">
          <Button
            variant="ghost"
            className="p-1 text-gray-400 hover:text-gray-700 rounded-full"
            onClick={() => setLocation("/researches")}
          >
            <ArrowLeft className="h-4 w-4" />
          </Button>
          <span className="mx-2 text-gray-300">/</span>
          <span
            className="hover:text-gray-800 cursor-pointer"
            onClick={() => setLocation("/researches")}
          >
            Исследования
          </span>
          <span className="mx-2 text-gray-300">/</span>
          <span className="text-gray-800 font-medium truncate">
            {isNew
              ? "Новое исследование"
              : research?.name || "Детали исследования"}
          </span>
        </div>

        {/* Main content container - Notion-style UI */}
        <div className="bg-white overflow-hidden">
          {/* Document title - Notion style */}
          <div className="px-8 pt-8 pb-4 border-b border-gray-100">
            <h1 className="text-4xl font-bold tracking-tight text-gray-900 mb-2 outline-none focus:ring-0 empty:before:content-['Untitled'] empty:before:text-gray-400 w-full">
              {isNew ? "Создать новое исследование" : research?.name}
            </h1>
            <div className="flex items-center gap-3 text-sm text-gray-500 my-2">
              {!isNew && research && (
                <>
                  <div className="flex items-center gap-1">
                    <span
                      className={`inline-flex items-center px-2.5 py-0.5 rounded-md text-xs font-medium
                      ${
                        research.status === ResearchStatus.DONE
                          ? "bg-green-100 text-green-800"
                          : research.status === ResearchStatus.IN_PROGRESS
                            ? "bg-blue-100 text-blue-800"
                            : "bg-gray-100 text-gray-800"
                      }`}
                    >
                      {research.status}
                    </span>
                  </div>
                  <div className="px-2.5 py-0.5 rounded-md text-xs bg-gray-100 text-gray-800 font-medium">
                    {research.team}
                  </div>
                  <div className="flex items-center">
                    <div
                      className="w-3 h-3 rounded-full mr-1"
                      style={{ backgroundColor: research.color }}
                    />
                  </div>
                  <div className="text-xs text-gray-500">
                    {new Date(research?.dateStart).toLocaleDateString()} -{" "}
                    {new Date(research?.dateEnd).toLocaleDateString()}
                  </div>
                </>
              )}
            </div>
          </div>

          {/* Main content area with tabs */}
          <div className="px-8 py-6">
            <Tabs defaultValue="info" className="w-full">
              <TabsList className="grid w-full grid-cols-5">
                <TabsTrigger value="info">{"Обзор"}</TabsTrigger>
                <TabsTrigger value="brief">{"Бриф"}</TabsTrigger>
                <TabsTrigger value="guide">{"Гайд"}</TabsTrigger>
                <TabsTrigger value="recruitment">{"Рекрутинг"}</TabsTrigger>
                <TabsTrigger value="results">{"Результаты"}</TabsTrigger>
              </TabsList>

              <TabsContent value="info" className="mt-6">
                <ResearchForm
                  onSubmit={handleSubmit}
                  initialData={effectiveResearch || undefined}
                  isLoading={isPending}
                  onCancel={handleCancel}
                  onDelete={!isNew ? handleDelete : undefined}
                  onTempDataUpdate={handleTempDataUpdate}
                />
              </TabsContent>

              <TabsContent value="brief" className="mt-6">
                <ResearchBriefForm
                  research={effectiveResearch}
                  onUpdate={handleSubmit}
                  isLoading={isPending}
                  onTempDataUpdate={handleTempDataUpdate}
                />
              </TabsContent>

              <TabsContent value="guide" className="mt-6">
                <ResearchGuideForm
                  research={effectiveResearch}
                  onUpdate={handleSubmit}
                  isLoading={isPending}
                  onTempDataUpdate={handleTempDataUpdate}
                />
              </TabsContent>

              <TabsContent value="recruitment" className="mt-6">
                <ResearchRecruitmentForm
                  research={effectiveResearch}
                  onUpdate={handleSubmit}
                  isLoading={isPending}
                  onTempDataUpdate={handleTempDataUpdate}
                />
              </TabsContent>

              <TabsContent value="results" className="mt-6">
                <ResearchResultsForm
                  research={effectiveResearch}
                  onUpdate={handleSubmit}
                  isLoading={isPending}
                  onTempDataUpdate={handleTempDataUpdate}
                />
              </TabsContent>
            </Tabs>

            {/* Connected Meetings Section */}
            {!isNew && id && (
              <div className="mt-10">
                <Card className="shadow-sm border-0 bg-white/80 backdrop-blur-sm overflow-hidden">
                  <CardHeader className="pb-2 flex flex-row items-center justify-between">
                    <CardTitle className="text-xl">Связанные встречи</CardTitle>
                    <Button
                      size="sm"
                      variant="outline"
                      onClick={() =>
                        setLocation(
                          `/meetings/new?researchId=${id}&from=research`,
                        )
                      }
                      className="flex items-center gap-1"
                    >
                      <PlusIcon className="h-4 w-4" /> Создать встречу
                    </Button>
                  </CardHeader>
                  <CardContent className="p-0">
                    {researchMeetings.length === 0 ? (
                      <div className="text-center py-8 text-gray-500">
                        No meetings are connected to this research yet.
                      </div>
                    ) : (
                      <div className="overflow-x-auto">
                        <Table>
                          <TableHeader>
                            <TableRow className="bg-gray-50/50 hover:bg-gray-50/80 transition-colors duration-200">
                              <TableHead className="w-[15%]">Статус</TableHead>
                              <TableHead className="w-[15%]">
                                Название компании
                              </TableHead>
                              <TableHead className="w-[15%]">
                                Имя респондента
                              </TableHead>
                              <TableHead className="w-[15%]">
                                Должность
                              </TableHead>
                              <TableHead className="w-[15%]">Дата</TableHead>
                              <TableHead className="w-[15%]">
                                Рекрутер
                              </TableHead>
                            </TableRow>
                          </TableHeader>
                          <TableBody>
                            {researchMeetings.map((meeting) => (
                              <TableRow
                                key={meeting.id}
                                className="hover:bg-gray-50/80 transition-all duration-200 cursor-pointer"
                                onClick={() =>
<<<<<<< HEAD
                                  setLocation(`/meetings/${meeting.id}?source=research&sourceId=${id}`)
=======
                                  setLocation(
                                    `/meetings/${meeting.id}?from=research&researchId=${id}`,
                                  )
>>>>>>> e6f87016
                                }
                              >
                                <TableCell>
                                  <span
                                    className={`inline-flex items-center px-2.5 py-0.5 rounded-full text-xs font-medium whitespace-nowrap overflow-hidden text-ellipsis max-w-[100px]
                                    ${
                                      meeting.status === "Done"
                                        ? "bg-green-100 text-green-800"
                                        : meeting.status === "In Progress"
                                          ? "bg-blue-100 text-blue-800"
                                          : meeting.status === "Meeting Set"
                                            ? "bg-purple-100 text-purple-800"
                                            : "bg-gray-100 text-gray-800"
                                    }`}
                                    title={meeting.status}
                                  >
                                    {meeting.status}
                                  </span>
                                </TableCell>
                                <TableCell
                                  className="font-medium truncate max-w-[150px]"
                                  title={meeting.companyName || ""}
                                >
                                  {meeting.companyName || "—"}
                                </TableCell>
                                <TableCell
                                  className="truncate max-w-[150px]"
                                  title={meeting.respondentName}
                                >
                                  {meeting.respondentName}
                                </TableCell>
                                <TableCell
                                  className="truncate max-w-[150px]"
                                  title={meeting.respondentPosition}
                                >
                                  {meeting.respondentPosition}
                                </TableCell>
                                <TableCell className="whitespace-nowrap">
                                  {new Date(meeting.date).toLocaleDateString()}
                                </TableCell>
                                <TableCell
                                  className="truncate max-w-[150px]"
                                  title={meeting.salesPerson}
                                >
                                  {meeting.salesPerson}
                                </TableCell>
                              </TableRow>
                            ))}
                          </TableBody>
                        </Table>
                      </div>
                    )}
                  </CardContent>
                </Card>
              </div>
            )}
          </div>
        </div>

        <AlertDialog
          open={showDeleteConfirm}
          onOpenChange={setShowDeleteConfirm}
        >
          <AlertDialogContent className="bg-white rounded-lg border-0 shadow-lg">
            <AlertDialogHeader>
              <AlertDialogTitle className="text-xl font-semibold">
                Удалить исследование
              </AlertDialogTitle>
              <AlertDialogDescription className="text-gray-600">
                Вы уверены, что хотите удалить это исследование? Это действие
                нельзя отменить. If this research has associated meetings, they
                must be deleted first.
              </AlertDialogDescription>
            </AlertDialogHeader>
            <AlertDialogFooter className="flex-col sm:flex-row gap-2">
              <AlertDialogCancel className="bg-white border border-gray-200 hover:bg-gray-50">
                Отмена
              </AlertDialogCancel>
              <AlertDialogAction
                onClick={confirmDelete}
                className="bg-red-500 hover:bg-red-600 text-white border-0"
              >
                Удалить
              </AlertDialogAction>
            </AlertDialogFooter>
          </AlertDialogContent>
        </AlertDialog>

        <AlertDialog open={errorDialogOpen} onOpenChange={setErrorDialogOpen}>
          <AlertDialogContent className="bg-white rounded-lg border-0 shadow-lg">
            <AlertDialogHeader>
              <AlertDialogTitle className="text-xl font-semibold">
                Error
              </AlertDialogTitle>
              <AlertDialogDescription className="text-gray-600">
                {errorMessage}
              </AlertDialogDescription>
            </AlertDialogHeader>
            <AlertDialogFooter>
              <AlertDialogAction className="bg-primary hover:bg-primary/90 text-white border-0">
                OK
              </AlertDialogAction>
            </AlertDialogFooter>
          </AlertDialogContent>
        </AlertDialog>
      </div>
    </div>
  );
}

export default ResearchDetail;<|MERGE_RESOLUTION|>--- conflicted
+++ resolved
@@ -3189,13 +3189,7 @@
                                 key={meeting.id}
                                 className="hover:bg-gray-50/80 transition-all duration-200 cursor-pointer"
                                 onClick={() =>
-<<<<<<< HEAD
                                   setLocation(`/meetings/${meeting.id}?source=research&sourceId=${id}`)
-=======
-                                  setLocation(
-                                    `/meetings/${meeting.id}?from=research&researchId=${id}`,
-                                  )
->>>>>>> e6f87016
                                 }
                               >
                                 <TableCell>

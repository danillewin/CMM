@tailwind base;
@tailwind components;
@tailwind utilities;

@layer base {
  :root {
    --spacing-1_5: 1.5rem;
  }

  * {
    @apply border-border;
  }

  body {
    @apply font-sans antialiased bg-background text-foreground;
  }
<<<<<<< HEAD

  /* Hide AM/PM in time input for 24-hour format */
  .time-24h::-webkit-datetime-edit-ampm-field {
    display: none;
  }

  /* Hide the hour/minute/second indicators text */
  .time-24h::-webkit-datetime-edit-hour-field,
  .time-24h::-webkit-datetime-edit-minute-field {
    color: inherit;
  }
=======
}

/* Fix checkbox positioning in MDXEditor task lists - ensure full visibility */

/* 1. Preview container padding to prevent content from touching borders */
.mdx-content.mdx-overrides {
  padding-left: 12px !important;
  padding-right: 0.75rem !important;
  padding-top: 0.5rem !important;
  padding-bottom: 0.5rem !important;
}

/* 2. Reset default list styles for ul and ol to prevent overflow */
.mdx-content.mdx-overrides ul,
.mdx-content.mdx-overrides ol {
  margin-left: 0 !important;
  padding-left: 20px !important;
}

/* 3. Restore heading sizes - h1 through h6 */
.mdx-content.mdx-overrides h1 { font-size: 1.875rem; font-weight: 700; margin: 0.8em 0 0.4em; }
.mdx-content.mdx-overrides h2 { font-size: 1.5rem; font-weight: 600; margin: 1em 0 0.5em; }
.mdx-content.mdx-overrides h3 { font-size: 1.25rem; font-weight: 600; margin: 0.9em 0 0.5em; }
.mdx-content.mdx-overrides h4 { font-size: 1.125rem; font-weight: 600; margin: 0.85em 0 0.45em; }
.mdx-content.mdx-overrides h5 { font-size: 1rem; font-weight: 600; margin: 0.75em 0 0.4em; }
.mdx-content.mdx-overrides h6 { font-size: 0.875rem; font-weight: 600; color: hsl(var(--muted-foreground)); margin: 0.7em 0 0.35em; }

/* 4. Ensure list markers render properly */
.mdx-content.mdx-overrides ul { list-style: disc; padding-left: 1.25rem !important; }
.mdx-content.mdx-overrides ol { list-style: decimal; padding-left: 1.25rem !important; }
.mdx-content.mdx-overrides ol > li { display: list-item; }

/* 5. Task list items - flex layout with visible checkboxes */
.mdx-content.mdx-overrides [data-node-type="taskListItem"] {
  display: flex !important;
  align-items: center !important;
  gap: 8px;
  list-style: none !important;
  margin-bottom: 4px;
}

.mdx-content.mdx-overrides [data-node-type="taskListItem"] > input[type="checkbox"] {
  appearance: auto;
  width: 1em;
  height: 1em;
  margin: 0;
  padding: 0;
  flex-shrink: 0;
  accent-color: hsl(var(--primary));
}

.mdx-content.mdx-overrides [data-node-type="taskListItem"] > [data-node-view-content],
.mdx-content.mdx-overrides [data-node-type="taskListItem"] > [contenteditable="true"] {
  flex: 1 1 auto;
  min-width: 0;
  margin: 0;
  padding: 0;
  line-height: 1.2;
}

/* Ensure the caret uses the tightened line-height */
.mdx-content.mdx-overrides [data-node-type="taskListItem"] p,
.mdx-content.mdx-overrides [data-node-type="taskListItem"] span,
.mdx-content.mdx-overrides [data-node-type="taskListItem"] a,
.mdx-content.mdx-overrides [data-node-type="taskListItem"] code,
.mdx-content.mdx-overrides [data-node-type="taskListItem"] strong,
.mdx-content.mdx-overrides [data-node-type="taskListItem"] em {
  line-height: inherit !important;
}

/* Remove default p margins to avoid vertical drift */
.mdx-content.mdx-overrides [data-node-type="taskListItem"] p {
  margin: 0;
}

/* List item checked and unchecked states with top positioning */
._listItemUnchecked {
  top: var(--spacing-1_5);
}

._listItemUnchecked:before {
  top: var(--spacing-1_5);
}

._listItemUnchecked:after {
  top: var(--spacing-1_5);
}

._listItemChecked {
  top: var(--spacing-1_5);
}

._listItemChecked:before {
  top: var(--spacing-1_5);
}

._listItemChecked:after {
  top: var(--spacing-1_5);
}

/* Target CSS module scoped classes for MDX editor */
.mdx-content [class*="_listItemUnchecked"]:before {
  top: var(--spacing-1_5) !important;
}

.mdx-content [class*="_listItemUnchecked"]:after {
  top: var(--spacing-1_5) !important;
}

.mdx-content [class*="_listItemChecked"]:before {
  top: var(--spacing-1_5) !important;
}

.mdx-content [class*="_listItemChecked"]:after {
  top: var(--spacing-1_5) !important;
}


/* Markdown Preview Styling */
/* Checkbox list items with flex alignment for center alignment */
.mdx-content li:has(input[type="checkbox"]) {
  display: flex;
  align-items: center;
  gap: 8px;
  margin-bottom: 4px;
  list-style: none;
  line-height: 1.2;
}

/* Fallback for browsers without :has() support */
.mdx-content li.task-list-item {
  display: flex;
  align-items: center;
  gap: 8px;
  margin-bottom: 4px;
  list-style: none;
  line-height: 1.2;
}

/* Checkbox styling with proper sizing and spacing */
.mdx-content li:has(input[type="checkbox"]) input[type="checkbox"],
.mdx-content li.task-list-item input[type="checkbox"] {
  width: 1em;
  height: 1em;
  margin: 0;
  padding: 0;
  flex-shrink: 0;
}

/* Ordered lists with restored numbers */
.mdx-content ol {
  list-style: decimal;
  padding-left: 20px;
}

.mdx-content.mdx-overrides ol > li {
  display: list-item;
}

/* Unordered lists with restored bullets */
.mdx-content ul {
  list-style: disc;
  padding-left: 20px;
}

.mdx-content.mdx-overrides ul > li {
  display: list-item;
}


.mdx-content {
  line-height: 1.625;
>>>>>>> 5e44b2ba
}<|MERGE_RESOLUTION|>--- conflicted
+++ resolved
@@ -14,7 +14,6 @@
   body {
     @apply font-sans antialiased bg-background text-foreground;
   }
-<<<<<<< HEAD
 
   /* Hide AM/PM in time input for 24-hour format */
   .time-24h::-webkit-datetime-edit-ampm-field {
@@ -26,7 +25,6 @@
   .time-24h::-webkit-datetime-edit-minute-field {
     color: inherit;
   }
-=======
 }
 
 /* Fix checkbox positioning in MDXEditor task lists - ensure full visibility */
@@ -47,17 +45,57 @@
 }
 
 /* 3. Restore heading sizes - h1 through h6 */
-.mdx-content.mdx-overrides h1 { font-size: 1.875rem; font-weight: 700; margin: 0.8em 0 0.4em; }
-.mdx-content.mdx-overrides h2 { font-size: 1.5rem; font-weight: 600; margin: 1em 0 0.5em; }
-.mdx-content.mdx-overrides h3 { font-size: 1.25rem; font-weight: 600; margin: 0.9em 0 0.5em; }
-.mdx-content.mdx-overrides h4 { font-size: 1.125rem; font-weight: 600; margin: 0.85em 0 0.45em; }
-.mdx-content.mdx-overrides h5 { font-size: 1rem; font-weight: 600; margin: 0.75em 0 0.4em; }
-.mdx-content.mdx-overrides h6 { font-size: 0.875rem; font-weight: 600; color: hsl(var(--muted-foreground)); margin: 0.7em 0 0.35em; }
+.mdx-content.mdx-overrides h1 {
+  font-size: 1.875rem;
+  font-weight: 700;
+  margin: 0.8em 0 0.4em;
+}
+
+.mdx-content.mdx-overrides h2 {
+  font-size: 1.5rem;
+  font-weight: 600;
+  margin: 1em 0 0.5em;
+}
+
+.mdx-content.mdx-overrides h3 {
+  font-size: 1.25rem;
+  font-weight: 600;
+  margin: 0.9em 0 0.5em;
+}
+
+.mdx-content.mdx-overrides h4 {
+  font-size: 1.125rem;
+  font-weight: 600;
+  margin: 0.85em 0 0.45em;
+}
+
+.mdx-content.mdx-overrides h5 {
+  font-size: 1rem;
+  font-weight: 600;
+  margin: 0.75em 0 0.4em;
+}
+
+.mdx-content.mdx-overrides h6 {
+  font-size: 0.875rem;
+  font-weight: 600;
+  color: hsl(var(--muted-foreground));
+  margin: 0.7em 0 0.35em;
+}
 
 /* 4. Ensure list markers render properly */
-.mdx-content.mdx-overrides ul { list-style: disc; padding-left: 1.25rem !important; }
-.mdx-content.mdx-overrides ol { list-style: decimal; padding-left: 1.25rem !important; }
-.mdx-content.mdx-overrides ol > li { display: list-item; }
+.mdx-content.mdx-overrides ul {
+  list-style: disc;
+  padding-left: 1.25rem !important;
+}
+
+.mdx-content.mdx-overrides ol {
+  list-style: decimal;
+  padding-left: 1.25rem !important;
+}
+
+.mdx-content.mdx-overrides ol>li {
+  display: list-item;
+}
 
 /* 5. Task list items - flex layout with visible checkboxes */
 .mdx-content.mdx-overrides [data-node-type="taskListItem"] {
@@ -68,7 +106,7 @@
   margin-bottom: 4px;
 }
 
-.mdx-content.mdx-overrides [data-node-type="taskListItem"] > input[type="checkbox"] {
+.mdx-content.mdx-overrides [data-node-type="taskListItem"]>input[type="checkbox"] {
   appearance: auto;
   width: 1em;
   height: 1em;
@@ -78,8 +116,8 @@
   accent-color: hsl(var(--primary));
 }
 
-.mdx-content.mdx-overrides [data-node-type="taskListItem"] > [data-node-view-content],
-.mdx-content.mdx-overrides [data-node-type="taskListItem"] > [contenteditable="true"] {
+.mdx-content.mdx-overrides [data-node-type="taskListItem"]>[data-node-view-content],
+.mdx-content.mdx-overrides [data-node-type="taskListItem"]>[contenteditable="true"] {
   flex: 1 1 auto;
   min-width: 0;
   margin: 0;
@@ -182,7 +220,7 @@
   padding-left: 20px;
 }
 
-.mdx-content.mdx-overrides ol > li {
+.mdx-content.mdx-overrides ol>li {
   display: list-item;
 }
 
@@ -192,12 +230,11 @@
   padding-left: 20px;
 }
 
-.mdx-content.mdx-overrides ul > li {
+.mdx-content.mdx-overrides ul>li {
   display: list-item;
 }
 
 
 .mdx-content {
   line-height: 1.625;
->>>>>>> 5e44b2ba
 }